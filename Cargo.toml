--- conflicted
+++ resolved
@@ -21,22 +21,12 @@
 
 [dependencies]
 ndarray = { version = "0.15", optional = true }
-<<<<<<< HEAD
-nalgebra = { version = "0.23.0", optional = true }
+nalgebra = { version = "0.31", optional = true }
 num-traits = "0.2.12"
-num = "0.4.0"
+num = "0.4"
 rand = "0.8.3"
-rand_distr = "0.4.0"
-approx = "0.4"
-serde = { version = "1.0.115", features = ["derive"], optional = true }
-=======
-nalgebra = { version = "0.31", optional = true }
-num-traits = "0.2"
-num = "0.4"
-rand = "0.8"
 rand_distr = { version = "0.4", optional = true }
 serde = { version = "1", features = ["derive"], optional = true }
->>>>>>> 69d8be35
 itertools = { version = "0.10.3", optional = true }
 
 [target.'cfg(target_arch = "wasm32")'.dependencies]
