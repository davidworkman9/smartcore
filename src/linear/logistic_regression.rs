--- conflicted
+++ resolved
@@ -85,12 +85,8 @@
 /// Logistic Regression parameters
 #[cfg_attr(feature = "serde", derive(Serialize, Deserialize))]
 #[derive(Debug, Clone)]
-<<<<<<< HEAD
 pub struct LogisticRegressionParameters<T: FloatNumber> {
-=======
-pub struct LogisticRegressionParameters<T: RealNumber> {
     #[cfg_attr(feature = "serde", serde(default))]
->>>>>>> 764309e3
     /// Solver to use for estimation of regression coefficients.
     pub solver: LogisticRegressionSolverName,
     #[cfg_attr(feature = "serde", serde(default))]
@@ -101,12 +97,8 @@
 /// Logistic Regression grid search parameters
 #[cfg_attr(feature = "serde", derive(Serialize, Deserialize))]
 #[derive(Debug, Clone)]
-<<<<<<< HEAD
 pub struct LogisticRegressionSearchParameters<T: Number> {
-=======
-pub struct LogisticRegressionSearchParameters<T: RealNumber> {
     #[cfg_attr(feature = "serde", serde(default))]
->>>>>>> 764309e3
     /// Solver to use for estimation of regression coefficients.
     pub solver: Vec<LogisticRegressionSolverName>,
     #[cfg_attr(feature = "serde", serde(default))]
