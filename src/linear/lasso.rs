//! # Lasso
//!
//! [Linear regression](../linear_regression/index.html) is the standard algorithm for predicting a quantitative response \\(y\\) on the basis of a linear combination of explanatory variables \\(X\\)
//! that assumes that there is approximately a linear relationship between \\(X\\) and \\(y\\).
//! Lasso is an extension to linear regression that adds L1 regularization term to the loss function during training.
//!
//! Similar to [ridge regression](../ridge_regression/index.html), the lasso shrinks the coefficient estimates towards zero when. However, in the case of the lasso, the l1 penalty has the effect of
//! forcing some of the coefficient estimates to be exactly equal to zero when the tuning parameter \\(\alpha\\) is sufficiently large.
//!
//! Lasso coefficient estimates solve the problem:
//!
//! \\[\underset{\beta}{minimize} \space \space \sum_{i=1}^n \left( y_i - \beta_0 - \sum_{j=1}^p \beta_jx_{ij} \right)^2 + \alpha \sum_{j=1}^p \lVert \beta_j \rVert_1\\]
//!
//! This problem is solved with an interior-point method that is comparable to coordinate descent in solving large problems with modest accuracy,
//! but is able to solve them with high accuracy with relatively small additional computational cost.
//!
//! ## References:
//!
//! * ["An Introduction to Statistical Learning", James G., Witten D., Hastie T., Tibshirani R., 6.2. Shrinkage Methods](http://faculty.marshall.usc.edu/gareth-james/ISL/)
//! * ["An Interior-Point Method for Large-Scale l1-Regularized Least Squares",  K. Koh, M. Lustig, S. Boyd, D. Gorinevsky](https://web.stanford.edu/~boyd/papers/pdf/l1_ls.pdf)
//! * [Simple Matlab Solver for l1-regularized Least Squares Problems](https://web.stanford.edu/~boyd/l1_ls/)
//!
//! <script src="https://polyfill.io/v3/polyfill.min.js?features=es6"></script>
//! <script id="MathJax-script" async src="https://cdn.jsdelivr.net/npm/mathjax@3/es5/tex-mml-chtml.js"></script>
use std::fmt::Debug;
use std::marker::PhantomData;

#[cfg(feature = "serde")]
use serde::{Deserialize, Serialize};

use crate::api::{Predictor, SupervisedEstimator};
use crate::error::Failed;
use crate::linalg::base::{Array1, Array2, ArrayView1};
use crate::linear::lasso_optimizer::InteriorPointOptimizer;
use crate::num::{FloatNumber, Number};

/// Lasso regression parameters
#[cfg_attr(feature = "serde", derive(Serialize, Deserialize))]
#[derive(Debug, Clone)]
pub struct LassoParameters {
    /// Controls the strength of the penalty to the loss function.
    pub alpha: f64,
    /// If true the regressors X will be normalized before regression
    /// by subtracting the mean and dividing by the standard deviation.
    pub normalize: bool,
    /// The tolerance for the optimization
    pub tol: f64,
    /// The maximum number of iterations
    pub max_iter: usize,
}

#[cfg_attr(feature = "serde", derive(Serialize, Deserialize))]
#[derive(Debug)]
/// Lasso regressor
pub struct Lasso<TX: FloatNumber, TY: Number, X: Array2<TX>, Y: Array1<TY>> {
    coefficients: X,
    intercept: TX,
    _phantom_ty: PhantomData<TY>,
    _phantom_y: PhantomData<Y>,
}

impl LassoParameters {
    /// Regularization parameter.
    pub fn with_alpha(mut self, alpha: f64) -> Self {
        self.alpha = alpha;
        self
    }
    /// If True, the regressors X will be normalized before regression by subtracting the mean and dividing by the standard deviation.
    pub fn with_normalize(mut self, normalize: bool) -> Self {
        self.normalize = normalize;
        self
    }
    /// The tolerance for the optimization
    pub fn with_tol(mut self, tol: f64) -> Self {
        self.tol = tol;
        self
    }
    /// The maximum number of iterations
    pub fn with_max_iter(mut self, max_iter: usize) -> Self {
        self.max_iter = max_iter;
        self
    }
}

impl Default for LassoParameters {
    fn default() -> Self {
        LassoParameters {
            alpha: 1f64,
            normalize: true,
            tol: 1e-4,
            max_iter: 1000,
        }
    }
}

impl<TX: FloatNumber, TY: Number, X: Array2<TX>, Y: Array1<TY>> PartialEq for Lasso<TX, TY, X, Y> {
    fn eq(&self, other: &Self) -> bool {
        self.intercept == other.intercept
            && self.coefficients.shape() == other.coefficients.shape()
            && self
                .coefficients
                .iterator(0)
                .zip(other.coefficients.iterator(0))
                .all(|(&a, &b)| (a - b).abs() <= TX::epsilon())
    }
}

impl<TX: FloatNumber, TY: Number, X: Array2<TX>, Y: Array1<TY>>
    SupervisedEstimator<X, Y, LassoParameters> for Lasso<TX, TY, X, Y>
{
    fn fit(x: &X, y: &Y, parameters: LassoParameters) -> Result<Self, Failed> {
        Lasso::fit(x, y, parameters)
    }
}

impl<TX: FloatNumber, TY: Number, X: Array2<TX>, Y: Array1<TY>> Predictor<X, Y>
    for Lasso<TX, TY, X, Y>
{
    fn predict(&self, x: &X) -> Result<Y, Failed> {
        self.predict(x)
    }
}

<<<<<<< HEAD
impl<TX: FloatNumber, TY: Number, X: Array2<TX>, Y: Array1<TY>> Lasso<TX, TY, X, Y> {
=======
/// Lasso grid search parameters
#[cfg_attr(feature = "serde", derive(Serialize, Deserialize))]
#[derive(Debug, Clone)]
pub struct LassoSearchParameters<T: RealNumber> {
    /// Controls the strength of the penalty to the loss function.
    pub alpha: Vec<T>,
    /// If true the regressors X will be normalized before regression
    /// by subtracting the mean and dividing by the standard deviation.
    pub normalize: Vec<bool>,
    /// The tolerance for the optimization
    pub tol: Vec<T>,
    /// The maximum number of iterations
    pub max_iter: Vec<usize>,
}

/// Lasso grid search iterator
pub struct LassoSearchParametersIterator<T: RealNumber> {
    lasso_regression_search_parameters: LassoSearchParameters<T>,
    current_alpha: usize,
    current_normalize: usize,
    current_tol: usize,
    current_max_iter: usize,
}

impl<T: RealNumber> IntoIterator for LassoSearchParameters<T> {
    type Item = LassoParameters<T>;
    type IntoIter = LassoSearchParametersIterator<T>;

    fn into_iter(self) -> Self::IntoIter {
        LassoSearchParametersIterator {
            lasso_regression_search_parameters: self,
            current_alpha: 0,
            current_normalize: 0,
            current_tol: 0,
            current_max_iter: 0,
        }
    }
}

impl<T: RealNumber> Iterator for LassoSearchParametersIterator<T> {
    type Item = LassoParameters<T>;

    fn next(&mut self) -> Option<Self::Item> {
        if self.current_alpha == self.lasso_regression_search_parameters.alpha.len()
            && self.current_normalize == self.lasso_regression_search_parameters.normalize.len()
            && self.current_tol == self.lasso_regression_search_parameters.tol.len()
            && self.current_max_iter == self.lasso_regression_search_parameters.max_iter.len()
        {
            return None;
        }

        let next = LassoParameters {
            alpha: self.lasso_regression_search_parameters.alpha[self.current_alpha],
            normalize: self.lasso_regression_search_parameters.normalize[self.current_normalize],
            tol: self.lasso_regression_search_parameters.tol[self.current_tol],
            max_iter: self.lasso_regression_search_parameters.max_iter[self.current_max_iter],
        };

        if self.current_alpha + 1 < self.lasso_regression_search_parameters.alpha.len() {
            self.current_alpha += 1;
        } else if self.current_normalize + 1
            < self.lasso_regression_search_parameters.normalize.len()
        {
            self.current_alpha = 0;
            self.current_normalize += 1;
        } else if self.current_tol + 1 < self.lasso_regression_search_parameters.tol.len() {
            self.current_alpha = 0;
            self.current_normalize = 0;
            self.current_tol += 1;
        } else if self.current_max_iter + 1 < self.lasso_regression_search_parameters.max_iter.len()
        {
            self.current_alpha = 0;
            self.current_normalize = 0;
            self.current_tol = 0;
            self.current_max_iter += 1;
        } else {
            self.current_alpha += 1;
            self.current_normalize += 1;
            self.current_tol += 1;
            self.current_max_iter += 1;
        }

        Some(next)
    }
}

impl<T: RealNumber> Default for LassoSearchParameters<T> {
    fn default() -> Self {
        let default_params = LassoParameters::default();

        LassoSearchParameters {
            alpha: vec![default_params.alpha],
            normalize: vec![default_params.normalize],
            tol: vec![default_params.tol],
            max_iter: vec![default_params.max_iter],
        }
    }
}

impl<T: RealNumber, M: Matrix<T>> Lasso<T, M> {
>>>>>>> 436da104
    /// Fits Lasso regression to your data.
    /// * `x` - _NxM_ matrix with _N_ observations and _M_ features in each observation.
    /// * `y` - target values
    /// * `parameters` - other parameters, use `Default::default()` to set parameters to default values.
    pub fn fit(x: &X, y: &Y, parameters: LassoParameters) -> Result<Lasso<TX, TY, X, Y>, Failed> {
        let (n, p) = x.shape();

        if n <= p {
            return Err(Failed::fit(
                "Number of rows in X should be >= number of columns in X",
            ));
        }

        if parameters.alpha < 0f64 {
            return Err(Failed::fit("alpha should be >= 0"));
        }

        if parameters.tol <= 0f64 {
            return Err(Failed::fit("tol should be > 0"));
        }

        if parameters.max_iter == 0 {
            return Err(Failed::fit("max_iter should be > 0"));
        }

        if y.shape() != n {
            return Err(Failed::fit("Number of rows in X should = len(y)"));
        }

        let y: Vec<TX> = y.iterator(0).map(|&v| TX::from(v).unwrap()).collect();

        let l1_reg = TX::from_f64(parameters.alpha * n as f64).unwrap();

        let (w, b) = if parameters.normalize {
            let (scaled_x, col_mean, col_std) = Self::rescale_x(x)?;

            let mut optimizer = InteriorPointOptimizer::new(&scaled_x, p);

            let mut w = optimizer.optimize(
                &scaled_x,
                &y,
                l1_reg,
                parameters.max_iter,
                TX::from_f64(parameters.tol).unwrap(),
            )?;

            for (j, col_std_j) in col_std.iter().enumerate().take(p) {
                w[j] /= *col_std_j;
            }

            let mut b = TX::zero();

            for (i, col_mean_i) in col_mean.iter().enumerate().take(p) {
                b += w[i] * *col_mean_i;
            }

            b = TX::from_f64(y.mean()).unwrap() - b;
            (X::from_column(&w), b)
        } else {
            let mut optimizer = InteriorPointOptimizer::new(x, p);

            let w = optimizer.optimize(
                x,
                &y,
                l1_reg,
                parameters.max_iter,
                TX::from_f64(parameters.tol).unwrap(),
            )?;

            (X::from_column(&w), TX::from_f64(y.mean()).unwrap())
        };

        Ok(Lasso {
            intercept: b,
            coefficients: w,
            _phantom_ty: PhantomData,
            _phantom_y: PhantomData,
        })
    }

    /// Predict target values from `x`
    /// * `x` - _KxM_ data where _K_ is number of observations and _M_ is number of features.
    pub fn predict(&self, x: &X) -> Result<Y, Failed> {
        let (nrows, _) = x.shape();
        let mut y_hat = x.matmul(&self.coefficients);
        let bias = X::fill(nrows, 1, self.intercept);
        y_hat.add_mut(&bias);
        Ok(Y::from_iterator(
            y_hat.iterator(0).map(|&v| TY::from(v).unwrap()),
            nrows,
        ))
    }

    /// Get estimates regression coefficients
    pub fn coefficients(&self) -> &X {
        &self.coefficients
    }

    /// Get estimate of intercept
    pub fn intercept(&self) -> TX {
        self.intercept
    }

    fn rescale_x(x: &X) -> Result<(X, Vec<TX>, Vec<TX>), Failed> {
        let col_mean: Vec<TX> = x
            .mean(0)
            .iter()
            .map(|&v| TX::from_f64(v).unwrap())
            .collect();
        let col_std: Vec<TX> = x.std(0).iter().map(|&v| TX::from_f64(v).unwrap()).collect();

        for (i, col_std_i) in col_std.iter().enumerate() {
            if (*col_std_i - TX::zero()).abs() < TX::epsilon() {
                return Err(Failed::fit(&format!(
                    "Cannot rescale constant column {}",
                    i
                )));
            }
        }

        let mut scaled_x = x.clone();
        scaled_x.scale_mut(&col_mean, &col_std, 0);
        Ok((scaled_x, col_mean, col_std))
    }
}

#[cfg(test)]
mod tests {
    use super::*;
    use crate::linalg::dense::matrix::DenseMatrix;
    use crate::metrics::mean_absolute_error;

    #[test]
    fn search_parameters() {
        let parameters = LassoSearchParameters {
            alpha: vec![0., 1.],
            max_iter: vec![10, 100],
            ..Default::default()
        };
        let mut iter = parameters.into_iter();
        let next = iter.next().unwrap();
        assert_eq!(next.alpha, 0.);
        assert_eq!(next.max_iter, 10);
        let next = iter.next().unwrap();
        assert_eq!(next.alpha, 1.);
        assert_eq!(next.max_iter, 10);
        let next = iter.next().unwrap();
        assert_eq!(next.alpha, 0.);
        assert_eq!(next.max_iter, 100);
        let next = iter.next().unwrap();
        assert_eq!(next.alpha, 1.);
        assert_eq!(next.max_iter, 100);
        assert!(iter.next().is_none());
    }

    #[cfg_attr(target_arch = "wasm32", wasm_bindgen_test::wasm_bindgen_test)]
    #[test]
    fn lasso_fit_predict() {
        let x = DenseMatrix::from_2d_array(&[
            &[234.289, 235.6, 159.0, 107.608, 1947., 60.323],
            &[259.426, 232.5, 145.6, 108.632, 1948., 61.122],
            &[258.054, 368.2, 161.6, 109.773, 1949., 60.171],
            &[284.599, 335.1, 165.0, 110.929, 1950., 61.187],
            &[328.975, 209.9, 309.9, 112.075, 1951., 63.221],
            &[346.999, 193.2, 359.4, 113.270, 1952., 63.639],
            &[365.385, 187.0, 354.7, 115.094, 1953., 64.989],
            &[363.112, 357.8, 335.0, 116.219, 1954., 63.761],
            &[397.469, 290.4, 304.8, 117.388, 1955., 66.019],
            &[419.180, 282.2, 285.7, 118.734, 1956., 67.857],
            &[442.769, 293.6, 279.8, 120.445, 1957., 68.169],
            &[444.546, 468.1, 263.7, 121.950, 1958., 66.513],
            &[482.704, 381.3, 255.2, 123.366, 1959., 68.655],
            &[502.601, 393.1, 251.4, 125.368, 1960., 69.564],
            &[518.173, 480.6, 257.2, 127.852, 1961., 69.331],
            &[554.894, 400.7, 282.7, 130.081, 1962., 70.551],
        ]);

        let y: Vec<f64> = vec![
            83.0, 88.5, 88.2, 89.5, 96.2, 98.1, 99.0, 100.0, 101.2, 104.6, 108.4, 110.8, 112.6,
            114.2, 115.7, 116.9,
        ];

        let y_hat = Lasso::fit(&x, &y, Default::default())
            .and_then(|lr| lr.predict(&x))
            .unwrap();

        assert!(mean_absolute_error(&y_hat, &y) < 2.0);

        let y_hat = Lasso::fit(
            &x,
            &y,
            LassoParameters {
                alpha: 0.1,
                normalize: false,
                tol: 1e-4,
                max_iter: 1000,
            },
        )
        .and_then(|lr| lr.predict(&x))
        .unwrap();

        assert!(mean_absolute_error(&y_hat, &y) < 2.0);
    }

    #[cfg_attr(target_arch = "wasm32", wasm_bindgen_test::wasm_bindgen_test)]
    #[test]
    #[cfg(feature = "serde")]
    fn serde() {
        let x = DenseMatrix::from_2d_array(&[
            &[234.289, 235.6, 159.0, 107.608, 1947., 60.323],
            &[259.426, 232.5, 145.6, 108.632, 1948., 61.122],
            &[258.054, 368.2, 161.6, 109.773, 1949., 60.171],
            &[284.599, 335.1, 165.0, 110.929, 1950., 61.187],
            &[328.975, 209.9, 309.9, 112.075, 1951., 63.221],
            &[346.999, 193.2, 359.4, 113.270, 1952., 63.639],
            &[365.385, 187.0, 354.7, 115.094, 1953., 64.989],
            &[363.112, 357.8, 335.0, 116.219, 1954., 63.761],
            &[397.469, 290.4, 304.8, 117.388, 1955., 66.019],
            &[419.180, 282.2, 285.7, 118.734, 1956., 67.857],
            &[442.769, 293.6, 279.8, 120.445, 1957., 68.169],
            &[444.546, 468.1, 263.7, 121.950, 1958., 66.513],
            &[482.704, 381.3, 255.2, 123.366, 1959., 68.655],
            &[502.601, 393.1, 251.4, 125.368, 1960., 69.564],
            &[518.173, 480.6, 257.2, 127.852, 1961., 69.331],
            &[554.894, 400.7, 282.7, 130.081, 1962., 70.551],
        ]);

        let y = vec![
            83.0, 88.5, 88.2, 89.5, 96.2, 98.1, 99.0, 100.0, 101.2, 104.6, 108.4, 110.8, 112.6,
            114.2, 115.7, 116.9,
        ];

        let lr = Lasso::fit(&x, &y, Default::default()).unwrap();

        let deserialized_lr: Lasso<f64, f64, DenseMatrix<f64>, Vec<f64>> =
            serde_json::from_str(&serde_json::to_string(&lr).unwrap()).unwrap();

        assert_eq!(lr, deserialized_lr);
    }
}<|MERGE_RESOLUTION|>--- conflicted
+++ resolved
@@ -121,110 +121,7 @@
     }
 }
 
-<<<<<<< HEAD
 impl<TX: FloatNumber, TY: Number, X: Array2<TX>, Y: Array1<TY>> Lasso<TX, TY, X, Y> {
-=======
-/// Lasso grid search parameters
-#[cfg_attr(feature = "serde", derive(Serialize, Deserialize))]
-#[derive(Debug, Clone)]
-pub struct LassoSearchParameters<T: RealNumber> {
-    /// Controls the strength of the penalty to the loss function.
-    pub alpha: Vec<T>,
-    /// If true the regressors X will be normalized before regression
-    /// by subtracting the mean and dividing by the standard deviation.
-    pub normalize: Vec<bool>,
-    /// The tolerance for the optimization
-    pub tol: Vec<T>,
-    /// The maximum number of iterations
-    pub max_iter: Vec<usize>,
-}
-
-/// Lasso grid search iterator
-pub struct LassoSearchParametersIterator<T: RealNumber> {
-    lasso_regression_search_parameters: LassoSearchParameters<T>,
-    current_alpha: usize,
-    current_normalize: usize,
-    current_tol: usize,
-    current_max_iter: usize,
-}
-
-impl<T: RealNumber> IntoIterator for LassoSearchParameters<T> {
-    type Item = LassoParameters<T>;
-    type IntoIter = LassoSearchParametersIterator<T>;
-
-    fn into_iter(self) -> Self::IntoIter {
-        LassoSearchParametersIterator {
-            lasso_regression_search_parameters: self,
-            current_alpha: 0,
-            current_normalize: 0,
-            current_tol: 0,
-            current_max_iter: 0,
-        }
-    }
-}
-
-impl<T: RealNumber> Iterator for LassoSearchParametersIterator<T> {
-    type Item = LassoParameters<T>;
-
-    fn next(&mut self) -> Option<Self::Item> {
-        if self.current_alpha == self.lasso_regression_search_parameters.alpha.len()
-            && self.current_normalize == self.lasso_regression_search_parameters.normalize.len()
-            && self.current_tol == self.lasso_regression_search_parameters.tol.len()
-            && self.current_max_iter == self.lasso_regression_search_parameters.max_iter.len()
-        {
-            return None;
-        }
-
-        let next = LassoParameters {
-            alpha: self.lasso_regression_search_parameters.alpha[self.current_alpha],
-            normalize: self.lasso_regression_search_parameters.normalize[self.current_normalize],
-            tol: self.lasso_regression_search_parameters.tol[self.current_tol],
-            max_iter: self.lasso_regression_search_parameters.max_iter[self.current_max_iter],
-        };
-
-        if self.current_alpha + 1 < self.lasso_regression_search_parameters.alpha.len() {
-            self.current_alpha += 1;
-        } else if self.current_normalize + 1
-            < self.lasso_regression_search_parameters.normalize.len()
-        {
-            self.current_alpha = 0;
-            self.current_normalize += 1;
-        } else if self.current_tol + 1 < self.lasso_regression_search_parameters.tol.len() {
-            self.current_alpha = 0;
-            self.current_normalize = 0;
-            self.current_tol += 1;
-        } else if self.current_max_iter + 1 < self.lasso_regression_search_parameters.max_iter.len()
-        {
-            self.current_alpha = 0;
-            self.current_normalize = 0;
-            self.current_tol = 0;
-            self.current_max_iter += 1;
-        } else {
-            self.current_alpha += 1;
-            self.current_normalize += 1;
-            self.current_tol += 1;
-            self.current_max_iter += 1;
-        }
-
-        Some(next)
-    }
-}
-
-impl<T: RealNumber> Default for LassoSearchParameters<T> {
-    fn default() -> Self {
-        let default_params = LassoParameters::default();
-
-        LassoSearchParameters {
-            alpha: vec![default_params.alpha],
-            normalize: vec![default_params.normalize],
-            tol: vec![default_params.tol],
-            max_iter: vec![default_params.max_iter],
-        }
-    }
-}
-
-impl<T: RealNumber, M: Matrix<T>> Lasso<T, M> {
->>>>>>> 436da104
     /// Fits Lasso regression to your data.
     /// * `x` - _NxM_ matrix with _N_ observations and _M_ features in each observation.
     /// * `y` - target values
