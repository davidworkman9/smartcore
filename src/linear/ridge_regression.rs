//! # Ridge Regression
//!
//! [Linear regression](../linear_regression/index.html) is the standard algorithm for predicting a quantitative response \\(y\\) on the basis of a linear combination of explanatory variables \\(X\\)
//! that assumes that there is approximately a linear relationship between \\(X\\) and \\(y\\).
//! Ridge regression is an extension to linear regression that adds L2 regularization term to the loss function during training.
//! This term encourages simpler models that have smaller coefficient values.
//!
//! In ridge regression coefficients \\(\beta_0, \beta_0, ... \beta_n\\) are are estimated by solving
//!
//! \\[\hat{\beta} = (X^TX + \alpha I)^{-1}X^Ty \\]
//!
//! where \\(\alpha \geq 0\\) is a tuning parameter that controls strength of regularization. When \\(\alpha = 0\\) the penalty term has no effect, and ridge regression will produce the least squares estimates.
//! However, as \\(\alpha \rightarrow \infty\\), the impact of the shrinkage penalty grows, and the ridge regression coefficient estimates will approach zero.
//!
//! SmartCore uses [SVD](../../linalg/svd/index.html) and [Cholesky](../../linalg/cholesky/index.html) matrix decomposition to find estimates of \\(\hat{\beta}\\).
//! The Cholesky decomposition is more computationally efficient and more numerically stable than calculating the normal equation directly,
//! but does not work for all data matrices. Unlike the Cholesky decomposition, all matrices have an SVD decomposition.
//!
//! Example:
//!
//! ```
//! use smartcore::linalg::dense::matrix::DenseMatrix;
//! use smartcore::linear::ridge_regression::*;
//!
//! // Longley dataset (https://www.statsmodels.org/stable/datasets/generated/longley.html)
//! let x = DenseMatrix::from_2d_array(&[
//!               &[234.289, 235.6, 159.0, 107.608, 1947., 60.323],
//!               &[259.426, 232.5, 145.6, 108.632, 1948., 61.122],
//!               &[258.054, 368.2, 161.6, 109.773, 1949., 60.171],
//!               &[284.599, 335.1, 165.0, 110.929, 1950., 61.187],
//!               &[328.975, 209.9, 309.9, 112.075, 1951., 63.221],
//!               &[346.999, 193.2, 359.4, 113.270, 1952., 63.639],
//!               &[365.385, 187.0, 354.7, 115.094, 1953., 64.989],
//!               &[363.112, 357.8, 335.0, 116.219, 1954., 63.761],
//!               &[397.469, 290.4, 304.8, 117.388, 1955., 66.019],
//!               &[419.180, 282.2, 285.7, 118.734, 1956., 67.857],
//!               &[442.769, 293.6, 279.8, 120.445, 1957., 68.169],
//!               &[444.546, 468.1, 263.7, 121.950, 1958., 66.513],
//!               &[482.704, 381.3, 255.2, 123.366, 1959., 68.655],
//!               &[502.601, 393.1, 251.4, 125.368, 1960., 69.564],
//!               &[518.173, 480.6, 257.2, 127.852, 1961., 69.331],
//!               &[554.894, 400.7, 282.7, 130.081, 1962., 70.551],
//!          ]);
//!
//! let y: Vec<f64> = vec![83.0, 88.5, 88.2, 89.5, 96.2, 98.1, 99.0,
//!           100.0, 101.2, 104.6, 108.4, 110.8, 112.6, 114.2, 115.7, 116.9];
//!
//! let y_hat = RidgeRegression::fit(&x, &y, RidgeRegressionParameters::default().with_alpha(0.1)).
//!                 and_then(|lr| lr.predict(&x)).unwrap();
//! ```
//!
//! ## References:
//!
//! * ["An Introduction to Statistical Learning", James G., Witten D., Hastie T., Tibshirani R., 6.2. Shrinkage Methods](http://faculty.marshall.usc.edu/gareth-james/ISL/)
//! * ["Numerical Recipes: The Art of Scientific Computing",  Press W.H., Teukolsky S.A., Vetterling W.T, Flannery B.P, 3rd ed., Section 15.4 General Linear Least Squares](http://numerical.recipes/)
//!
//! <script src="https://polyfill.io/v3/polyfill.min.js?features=es6"></script>
//! <script id="MathJax-script" async src="https://cdn.jsdelivr.net/npm/mathjax@3/es5/tex-mml-chtml.js"></script>
use std::fmt::Debug;
use std::marker::PhantomData;

#[cfg(feature = "serde")]
use serde::{Deserialize, Serialize};

use crate::api::{Predictor, SupervisedEstimator};
use crate::error::Failed;
use crate::linalg::base::{Array1, Array2};
use crate::linalg::cholesky_n::CholeskyDecomposable;
use crate::linalg::svd_n::SVDDecomposable;
use crate::num::{FloatNumber, Number};

#[cfg_attr(feature = "serde", derive(Serialize, Deserialize))]
#[derive(Debug, Clone, Eq, PartialEq)]
/// Approach to use for estimation of regression coefficients. Cholesky is more efficient but SVD is more stable.
pub enum RidgeRegressionSolverName {
    /// Cholesky decomposition, see [Cholesky](../../linalg/cholesky/index.html)
    Cholesky,
    /// SVD decomposition, see [SVD](../../linalg/svd/index.html)
    SVD,
}

impl Default for RidgeRegressionSolverName {
    fn default() -> Self {
        RidgeRegressionSolverName::Cholesky
    }
}

/// Ridge Regression parameters
#[cfg_attr(feature = "serde", derive(Serialize, Deserialize))]
#[derive(Debug, Clone)]
pub struct RidgeRegressionParameters<T: FloatNumber> {
    /// Solver to use for estimation of regression coefficients.
    pub solver: RidgeRegressionSolverName,
    /// Controls the strength of the penalty to the loss function.
    pub alpha: T,
    /// If true the regressors X will be normalized before regression
    /// by subtracting the mean and dividing by the standard deviation.
    pub normalize: bool,
}

/// Ridge Regression grid search parameters
#[cfg_attr(feature = "serde", derive(Serialize, Deserialize))]
#[derive(Debug, Clone)]
<<<<<<< HEAD
pub struct RidgeRegressionSearchParameters<T: FloatNumber> {
=======
pub struct RidgeRegressionSearchParameters<T: RealNumber> {
    #[cfg_attr(feature = "serde", serde(default))]
>>>>>>> 764309e3
    /// Solver to use for estimation of regression coefficients.
    pub solver: Vec<RidgeRegressionSolverName>,
    #[cfg_attr(feature = "serde", serde(default))]
    /// Regularization parameter.
    pub alpha: Vec<T>,
    #[cfg_attr(feature = "serde", serde(default))]
    /// If true the regressors X will be normalized before regression
    /// by subtracting the mean and dividing by the standard deviation.
    pub normalize: Vec<bool>,
}

/// Ridge Regression grid search iterator
pub struct RidgeRegressionSearchParametersIterator<T: FloatNumber> {
    ridge_regression_search_parameters: RidgeRegressionSearchParameters<T>,
    current_solver: usize,
    current_alpha: usize,
    current_normalize: usize,
}

impl<T: FloatNumber> IntoIterator for RidgeRegressionSearchParameters<T> {
    type Item = RidgeRegressionParameters<T>;
    type IntoIter = RidgeRegressionSearchParametersIterator<T>;

    fn into_iter(self) -> Self::IntoIter {
        RidgeRegressionSearchParametersIterator {
            ridge_regression_search_parameters: self,
            current_solver: 0,
            current_alpha: 0,
            current_normalize: 0,
        }
    }
}

impl<T: FloatNumber> Iterator for RidgeRegressionSearchParametersIterator<T> {
    type Item = RidgeRegressionParameters<T>;

    fn next(&mut self) -> Option<Self::Item> {
        if self.current_alpha == self.ridge_regression_search_parameters.alpha.len()
            && self.current_solver == self.ridge_regression_search_parameters.solver.len()
        {
            return None;
        }

        let next = RidgeRegressionParameters {
            solver: self.ridge_regression_search_parameters.solver[self.current_solver].clone(),
            alpha: self.ridge_regression_search_parameters.alpha[self.current_alpha],
            normalize: self.ridge_regression_search_parameters.normalize[self.current_normalize],
        };

        if self.current_alpha + 1 < self.ridge_regression_search_parameters.alpha.len() {
            self.current_alpha += 1;
        } else if self.current_solver + 1 < self.ridge_regression_search_parameters.solver.len() {
            self.current_alpha = 0;
            self.current_solver += 1;
        } else if self.current_normalize + 1
            < self.ridge_regression_search_parameters.normalize.len()
        {
            self.current_alpha = 0;
            self.current_solver = 0;
            self.current_normalize += 1;
        } else {
            self.current_alpha += 1;
            self.current_solver += 1;
            self.current_normalize += 1;
        }

        Some(next)
    }
}

impl<T: FloatNumber> Default for RidgeRegressionSearchParameters<T> {
    fn default() -> Self {
        let default_params = RidgeRegressionParameters::default();

        RidgeRegressionSearchParameters {
            solver: vec![default_params.solver],
            alpha: vec![default_params.alpha],
            normalize: vec![default_params.normalize],
        }
    }
}

/// Ridge regression
#[cfg_attr(feature = "serde", derive(Serialize, Deserialize))]
#[derive(Debug)]
pub struct RidgeRegression<
    TX: FloatNumber,
    TY: Number,
    X: Array2<TX> + CholeskyDecomposable<TX> + SVDDecomposable<TX>,
    Y: Array1<TY>,
> {
    coefficients: X,
    intercept: TX,
    solver: RidgeRegressionSolverName,
    _phantom_ty: PhantomData<TY>,
    _phantom_y: PhantomData<Y>,
}

impl<T: FloatNumber> RidgeRegressionParameters<T> {
    /// Regularization parameter.
    pub fn with_alpha(mut self, alpha: T) -> Self {
        self.alpha = alpha;
        self
    }
    /// Solver to use for estimation of regression coefficients.
    pub fn with_solver(mut self, solver: RidgeRegressionSolverName) -> Self {
        self.solver = solver;
        self
    }
    /// If True, the regressors X will be normalized before regression by subtracting the mean and dividing by the standard deviation.
    pub fn with_normalize(mut self, normalize: bool) -> Self {
        self.normalize = normalize;
        self
    }
}

impl<T: FloatNumber> Default for RidgeRegressionParameters<T> {
    fn default() -> Self {
        RidgeRegressionParameters {
<<<<<<< HEAD
            solver: RidgeRegressionSolverName::Cholesky,
            alpha: T::from_f64(1.0).unwrap(),
=======
            solver: RidgeRegressionSolverName::default(),
            alpha: T::one(),
>>>>>>> 764309e3
            normalize: true,
        }
    }
}

impl<
        TX: FloatNumber,
        TY: Number,
        X: Array2<TX> + CholeskyDecomposable<TX> + SVDDecomposable<TX>,
        Y: Array1<TY>,
    > PartialEq for RidgeRegression<TX, TY, X, Y>
{
    fn eq(&self, other: &Self) -> bool {
        self.intercept == other.intercept
            && self.coefficients.shape() == other.coefficients.shape()
            && self
                .coefficients
                .iterator(0)
                .zip(other.coefficients.iterator(0))
                .all(|(&a, &b)| (a - b).abs() <= TX::epsilon())
    }
}

impl<
        TX: FloatNumber,
        TY: Number,
        X: Array2<TX> + CholeskyDecomposable<TX> + SVDDecomposable<TX>,
        Y: Array1<TY>,
    > SupervisedEstimator<X, Y, RidgeRegressionParameters<TX>> for RidgeRegression<TX, TY, X, Y>
{
    fn fit(x: &X, y: &Y, parameters: RidgeRegressionParameters<TX>) -> Result<Self, Failed> {
        RidgeRegression::fit(x, y, parameters)
    }
}

impl<
        TX: FloatNumber,
        TY: Number,
        X: Array2<TX> + CholeskyDecomposable<TX> + SVDDecomposable<TX>,
        Y: Array1<TY>,
    > Predictor<X, Y> for RidgeRegression<TX, TY, X, Y>
{
    fn predict(&self, x: &X) -> Result<Y, Failed> {
        self.predict(x)
    }
}

impl<
        TX: FloatNumber,
        TY: Number,
        X: Array2<TX> + CholeskyDecomposable<TX> + SVDDecomposable<TX>,
        Y: Array1<TY>,
    > RidgeRegression<TX, TY, X, Y>
{
    /// Fits ridge regression to your data.
    /// * `x` - _NxM_ matrix with _N_ observations and _M_ features in each observation.
    /// * `y` - target values
    /// * `parameters` - other parameters, use `Default::default()` to set parameters to default values.
    pub fn fit(
        x: &X,
        y: &Y,
        parameters: RidgeRegressionParameters<TX>,
    ) -> Result<RidgeRegression<TX, TY, X, Y>, Failed> {
        //w = inv(X^t X + alpha*Id) * X.T y

        let (n, p) = x.shape();

        if n <= p {
            return Err(Failed::fit(
                "Number of rows in X should be >= number of columns in X",
            ));
        }

        if y.shape() != n {
            return Err(Failed::fit("Number of rows in X should = len(y)"));
        }

        let y_column = X::from_iterator(
            y.iterator(0).map(|&v| TX::from(v).unwrap()),
            y.shape(),
            1,
            0,
        );

        let (w, b) = if parameters.normalize {
            let (scaled_x, col_mean, col_std) = Self::rescale_x(x)?;
            let x_t = scaled_x.transpose();
            let x_t_y = x_t.matmul(&y_column);
            let mut x_t_x = x_t.matmul(&scaled_x);

            for i in 0..p {
                x_t_x.add_element_mut((i, i), parameters.alpha);
            }

            let mut w = match parameters.solver {
                RidgeRegressionSolverName::Cholesky => x_t_x.cholesky_solve_mut(x_t_y)?,
                RidgeRegressionSolverName::SVD => x_t_x.svd_solve_mut(x_t_y)?,
            };

            for (i, col_std_i) in col_std.iter().enumerate().take(p) {
                w.set((i, 0), *w.get((i, 0)) / *col_std_i);
            }

            let mut b = TX::zero();

            for (i, col_mean_i) in col_mean.iter().enumerate().take(p) {
                b += *w.get((i, 0)) * *col_mean_i;
            }

            let b = TX::from_f64(y.mean()).unwrap() - b;

            (w, b)
        } else {
            let x_t = x.transpose();
            let x_t_y = x_t.matmul(&y_column);
            let mut x_t_x = x_t.matmul(x);

            for i in 0..p {
                x_t_x.add_element_mut((i, i), parameters.alpha);
            }

            let w = match parameters.solver {
                RidgeRegressionSolverName::Cholesky => x_t_x.cholesky_solve_mut(x_t_y)?,
                RidgeRegressionSolverName::SVD => x_t_x.svd_solve_mut(x_t_y)?,
            };

            (w, TX::zero())
        };

        Ok(RidgeRegression {
            intercept: b,
            coefficients: w,
            solver: parameters.solver,
            _phantom_ty: PhantomData,
            _phantom_y: PhantomData,
        })
    }

    fn rescale_x(x: &X) -> Result<(X, Vec<TX>, Vec<TX>), Failed> {
        let col_mean: Vec<TX> = x
            .mean(0)
            .iter()
            .map(|&v| TX::from_f64(v).unwrap())
            .collect();
        let col_std: Vec<TX> = x.std(0).iter().map(|&v| TX::from_f64(v).unwrap()).collect();

        for (i, col_std_i) in col_std.iter().enumerate() {
            if (*col_std_i - TX::zero()).abs() < TX::epsilon() {
                return Err(Failed::fit(&format!(
                    "Cannot rescale constant column {}",
                    i
                )));
            }
        }

        let mut scaled_x = x.clone();
        scaled_x.scale_mut(&col_mean, &col_std, 0);
        Ok((scaled_x, col_mean, col_std))
    }

    /// Predict target values from `x`
    /// * `x` - _KxM_ data where _K_ is number of observations and _M_ is number of features.
    pub fn predict(&self, x: &X) -> Result<Y, Failed> {
        let (nrows, _) = x.shape();
        let mut y_hat = x.matmul(&self.coefficients);
        y_hat.add_mut(&X::fill(nrows, 1, self.intercept));
        Ok(Y::from_iterator(
            y_hat.iterator(0).map(|&v| TY::from(v).unwrap()),
            nrows,
        ))
    }

    /// Get estimates regression coefficients
    pub fn coefficients(&self) -> &X {
        &self.coefficients
    }

    /// Get estimate of intercept
    pub fn intercept(&self) -> TX {
        self.intercept
    }
}

#[cfg(test)]
mod tests {
    use super::*;
    use crate::linalg::dense::matrix::DenseMatrix;
    use crate::metrics::mean_absolute_error;

    #[test]
    fn search_parameters() {
        let parameters = RidgeRegressionSearchParameters {
            alpha: vec![0., 1.],
            ..Default::default()
        };
        let mut iter = parameters.into_iter();
        assert_eq!(iter.next().unwrap().alpha, 0.);
        assert_eq!(
            iter.next().unwrap().solver,
            RidgeRegressionSolverName::Cholesky
        );
        assert!(iter.next().is_none());
    }

    #[cfg_attr(target_arch = "wasm32", wasm_bindgen_test::wasm_bindgen_test)]
    #[test]
    fn ridge_fit_predict() {
        let x = DenseMatrix::from_2d_array(&[
            &[234.289, 235.6, 159.0, 107.608, 1947., 60.323],
            &[259.426, 232.5, 145.6, 108.632, 1948., 61.122],
            &[258.054, 368.2, 161.6, 109.773, 1949., 60.171],
            &[284.599, 335.1, 165.0, 110.929, 1950., 61.187],
            &[328.975, 209.9, 309.9, 112.075, 1951., 63.221],
            &[346.999, 193.2, 359.4, 113.270, 1952., 63.639],
            &[365.385, 187.0, 354.7, 115.094, 1953., 64.989],
            &[363.112, 357.8, 335.0, 116.219, 1954., 63.761],
            &[397.469, 290.4, 304.8, 117.388, 1955., 66.019],
            &[419.180, 282.2, 285.7, 118.734, 1956., 67.857],
            &[442.769, 293.6, 279.8, 120.445, 1957., 68.169],
            &[444.546, 468.1, 263.7, 121.950, 1958., 66.513],
            &[482.704, 381.3, 255.2, 123.366, 1959., 68.655],
            &[502.601, 393.1, 251.4, 125.368, 1960., 69.564],
            &[518.173, 480.6, 257.2, 127.852, 1961., 69.331],
            &[554.894, 400.7, 282.7, 130.081, 1962., 70.551],
        ]);

        let y: Vec<f64> = vec![
            83.0, 88.5, 88.2, 89.5, 96.2, 98.1, 99.0, 100.0, 101.2, 104.6, 108.4, 110.8, 112.6,
            114.2, 115.7, 116.9,
        ];

        let y_hat_cholesky = RidgeRegression::fit(
            &x,
            &y,
            RidgeRegressionParameters {
                solver: RidgeRegressionSolverName::Cholesky,
                alpha: 0.1,
                normalize: true,
            },
        )
        .and_then(|lr| lr.predict(&x))
        .unwrap();

        assert!(mean_absolute_error(&y_hat_cholesky, &y) < 2.0);

        let y_hat_svd = RidgeRegression::fit(
            &x,
            &y,
            RidgeRegressionParameters {
                solver: RidgeRegressionSolverName::SVD,
                alpha: 0.1,
                normalize: false,
            },
        )
        .and_then(|lr| lr.predict(&x))
        .unwrap();

        assert!(mean_absolute_error(&y_hat_svd, &y) < 2.0);
    }

    #[cfg_attr(target_arch = "wasm32", wasm_bindgen_test::wasm_bindgen_test)]
    #[test]
    #[cfg(feature = "serde")]
    fn serde() {
        let x = DenseMatrix::from_2d_array(&[
            &[234.289, 235.6, 159.0, 107.608, 1947., 60.323],
            &[259.426, 232.5, 145.6, 108.632, 1948., 61.122],
            &[258.054, 368.2, 161.6, 109.773, 1949., 60.171],
            &[284.599, 335.1, 165.0, 110.929, 1950., 61.187],
            &[328.975, 209.9, 309.9, 112.075, 1951., 63.221],
            &[346.999, 193.2, 359.4, 113.270, 1952., 63.639],
            &[365.385, 187.0, 354.7, 115.094, 1953., 64.989],
            &[363.112, 357.8, 335.0, 116.219, 1954., 63.761],
            &[397.469, 290.4, 304.8, 117.388, 1955., 66.019],
            &[419.180, 282.2, 285.7, 118.734, 1956., 67.857],
            &[442.769, 293.6, 279.8, 120.445, 1957., 68.169],
            &[444.546, 468.1, 263.7, 121.950, 1958., 66.513],
            &[482.704, 381.3, 255.2, 123.366, 1959., 68.655],
            &[502.601, 393.1, 251.4, 125.368, 1960., 69.564],
            &[518.173, 480.6, 257.2, 127.852, 1961., 69.331],
            &[554.894, 400.7, 282.7, 130.081, 1962., 70.551],
        ]);

        let y = vec![
            83.0, 88.5, 88.2, 89.5, 96.2, 98.1, 99.0, 100.0, 101.2, 104.6, 108.4, 110.8, 112.6,
            114.2, 115.7, 116.9,
        ];

        let lr = RidgeRegression::fit(&x, &y, Default::default()).unwrap();

        let deserialized_lr: RidgeRegression<f64, f64, DenseMatrix<f64>, Vec<f64>> =
            serde_json::from_str(&serde_json::to_string(&lr).unwrap()).unwrap();

        assert_eq!(lr, deserialized_lr);
    }
}<|MERGE_RESOLUTION|>--- conflicted
+++ resolved
@@ -101,12 +101,8 @@
 /// Ridge Regression grid search parameters
 #[cfg_attr(feature = "serde", derive(Serialize, Deserialize))]
 #[derive(Debug, Clone)]
-<<<<<<< HEAD
 pub struct RidgeRegressionSearchParameters<T: FloatNumber> {
-=======
-pub struct RidgeRegressionSearchParameters<T: RealNumber> {
     #[cfg_attr(feature = "serde", serde(default))]
->>>>>>> 764309e3
     /// Solver to use for estimation of regression coefficients.
     pub solver: Vec<RidgeRegressionSolverName>,
     #[cfg_attr(feature = "serde", serde(default))]
@@ -226,13 +222,8 @@
 impl<T: FloatNumber> Default for RidgeRegressionParameters<T> {
     fn default() -> Self {
         RidgeRegressionParameters {
-<<<<<<< HEAD
-            solver: RidgeRegressionSolverName::Cholesky,
+            solver: RidgeRegressionSolverName::default(),
             alpha: T::from_f64(1.0).unwrap(),
-=======
-            solver: RidgeRegressionSolverName::default(),
-            alpha: T::one(),
->>>>>>> 764309e3
             normalize: true,
         }
     }
