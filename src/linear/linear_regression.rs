--- conflicted
+++ resolved
@@ -94,7 +94,6 @@
 /// Linear Regression
 #[cfg_attr(feature = "serde", derive(Serialize, Deserialize))]
 #[derive(Debug)]
-<<<<<<< HEAD
 pub struct LinearRegression<
     TX: FloatNumber,
     TY: Number,
@@ -106,12 +105,6 @@
     solver: LinearRegressionSolverName,
     _phantom_ty: PhantomData<TY>,
     _phantom_y: PhantomData<Y>,
-=======
-pub struct LinearRegression<T: RealNumber, M: Matrix<T>> {
-    coefficients: M,
-    intercept: T,
-    _solver: LinearRegressionSolverName,
->>>>>>> 436da104
 }
 
 impl LinearRegressionParameters {
@@ -130,7 +123,6 @@
     }
 }
 
-<<<<<<< HEAD
 impl<
         TX: FloatNumber,
         TY: Number,
@@ -138,63 +130,6 @@
         Y: Array1<TY>,
     > PartialEq for LinearRegression<TX, TY, X, Y>
 {
-=======
-/// Linear Regression grid search parameters
-#[cfg_attr(feature = "serde", derive(Serialize, Deserialize))]
-#[derive(Debug, Clone)]
-pub struct LinearRegressionSearchParameters {
-    /// Solver to use for estimation of regression coefficients.
-    pub solver: Vec<LinearRegressionSolverName>,
-}
-
-/// Linear Regression grid search iterator
-pub struct LinearRegressionSearchParametersIterator {
-    linear_regression_search_parameters: LinearRegressionSearchParameters,
-    current_solver: usize,
-}
-
-impl IntoIterator for LinearRegressionSearchParameters {
-    type Item = LinearRegressionParameters;
-    type IntoIter = LinearRegressionSearchParametersIterator;
-
-    fn into_iter(self) -> Self::IntoIter {
-        LinearRegressionSearchParametersIterator {
-            linear_regression_search_parameters: self,
-            current_solver: 0,
-        }
-    }
-}
-
-impl Iterator for LinearRegressionSearchParametersIterator {
-    type Item = LinearRegressionParameters;
-
-    fn next(&mut self) -> Option<Self::Item> {
-        if self.current_solver == self.linear_regression_search_parameters.solver.len() {
-            return None;
-        }
-
-        let next = LinearRegressionParameters {
-            solver: self.linear_regression_search_parameters.solver[self.current_solver].clone(),
-        };
-
-        self.current_solver += 1;
-
-        Some(next)
-    }
-}
-
-impl Default for LinearRegressionSearchParameters {
-    fn default() -> Self {
-        let default_params = LinearRegressionParameters::default();
-
-        LinearRegressionSearchParameters {
-            solver: vec![default_params.solver],
-        }
-    }
-}
-
-impl<T: RealNumber, M: Matrix<T>> PartialEq for LinearRegression<T, M> {
->>>>>>> 436da104
     fn eq(&self, other: &Self) -> bool {
         self.intercept == other.intercept
             && self.coefficients.shape() == other.coefficients.shape()
@@ -273,13 +208,9 @@
         Ok(LinearRegression {
             intercept: *w.get((num_attributes, 0)),
             coefficients: wights,
-<<<<<<< HEAD
             solver: parameters.solver,
             _phantom_ty: PhantomData,
             _phantom_y: PhantomData,
-=======
-            _solver: parameters.solver,
->>>>>>> 436da104
         })
     }
 
@@ -331,13 +262,9 @@
     fn ols_fit_predict() {
         let x = DenseMatrix::from_2d_array(&[
             &[234.289, 235.6, 159.0, 107.608, 1947., 60.323],
-            &[259.426, 232.5, 145.6, 108.632, 1948., 61.122],
             &[258.054, 368.2, 161.6, 109.773, 1949., 60.171],
             &[284.599, 335.1, 165.0, 110.929, 1950., 61.187],
             &[328.975, 209.9, 309.9, 112.075, 1951., 63.221],
-            &[346.999, 193.2, 359.4, 113.270, 1952., 63.639],
-            &[365.385, 187.0, 354.7, 115.094, 1953., 64.989],
-            &[363.112, 357.8, 335.0, 116.219, 1954., 63.761],
             &[397.469, 290.4, 304.8, 117.388, 1955., 66.019],
             &[419.180, 282.2, 285.7, 118.734, 1956., 67.857],
             &[442.769, 293.6, 279.8, 120.445, 1957., 68.169],
