--- conflicted
+++ resolved
@@ -169,13 +169,8 @@
             return Err(Failed::fit("Invalid minPts"));
         }
 
-<<<<<<< HEAD
         if parameters.eps <= 0f64 {
             return Err(Failed::fit(&"Invalid radius: ".to_string()));
-=======
-        if parameters.eps <= T::zero() {
-            return Err(Failed::fit("Invalid radius: "));
->>>>>>> 436da104
         }
 
         let mut k = 0;
