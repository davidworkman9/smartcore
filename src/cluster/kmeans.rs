--- conflicted
+++ resolved
@@ -73,17 +73,12 @@
     k: usize,
     _y: Vec<usize>,
     size: Vec<usize>,
-<<<<<<< HEAD
     distortion: f64,
     centroids: Vec<Vec<f64>>,
     _phantom_tx: PhantomData<TX>,
     _phantom_ty: PhantomData<TY>,
     _phantom_x: PhantomData<X>,
     _phantom_y: PhantomData<Y>,
-=======
-    _distortion: T,
-    centroids: Vec<Vec<T>>,
->>>>>>> 436da104
 }
 
 impl<TX: Number, TY: Number, X: Array2<TX>, Y: Array1<TY>> PartialEq for KMeans<TX, TY, X, Y> {
@@ -223,7 +218,7 @@
             k: parameters.k,
             _y: y,
             size,
-            _distortion: distortion,
+            distortion: distortion,
             centroids,
             _phantom_tx: PhantomData,
             _phantom_ty: PhantomData,
