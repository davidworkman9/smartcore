//! # Random Forest Regressor
//! A random forest is an ensemble estimator that fits multiple [decision trees](../../tree/index.html) to random subsets of the dataset and averages predictions
//! to improve the predictive accuracy and control over-fitting. See [ensemble models](../index.html) for more details.
//!
//! Bigger number of estimators in general improves performance of the algorithm with an increased cost of training time.
//! The random sample of _m_ predictors is typically set to be \\(\sqrt{p}\\) from the full set of _p_ predictors.
//!
//! Example:
//!
//! ```
//! use smartcore::linalg::dense::matrix::DenseMatrix;
//! use smartcore::ensemble::random_forest_regressor::*;
//!
//! // Longley dataset (https://www.statsmodels.org/stable/datasets/generated/longley.html)
//! let x = DenseMatrix::from_2d_array(&[
//!             &[234.289, 235.6, 159., 107.608, 1947., 60.323],
//!             &[259.426, 232.5, 145.6, 108.632, 1948., 61.122],
//!             &[258.054, 368.2, 161.6, 109.773, 1949., 60.171],
//!             &[284.599, 335.1, 165., 110.929, 1950., 61.187],
//!             &[328.975, 209.9, 309.9, 112.075, 1951., 63.221],
//!             &[346.999, 193.2, 359.4, 113.27, 1952., 63.639],
//!             &[365.385, 187., 354.7, 115.094, 1953., 64.989],
//!             &[363.112, 357.8, 335., 116.219, 1954., 63.761],
//!             &[397.469, 290.4, 304.8, 117.388, 1955., 66.019],
//!             &[419.18, 282.2, 285.7, 118.734, 1956., 67.857],
//!             &[442.769, 293.6, 279.8, 120.445, 1957., 68.169],
//!             &[444.546, 468.1, 263.7, 121.95, 1958., 66.513],
//!             &[482.704, 381.3, 255.2, 123.366, 1959., 68.655],
//!             &[502.601, 393.1, 251.4, 125.368, 1960., 69.564],
//!             &[518.173, 480.6, 257.2, 127.852, 1961., 69.331],
//!             &[554.894, 400.7, 282.7, 130.081, 1962., 70.551],
//!         ]);
//! let y = vec![
//!             83.0, 88.5, 88.2, 89.5, 96.2, 98.1, 99.0, 100.0, 101.2,
//!             104.6, 108.4, 110.8, 112.6, 114.2, 115.7, 116.9
//!         ];
//!
//! let regressor = RandomForestRegressor::fit(&x, &y, Default::default()).unwrap();
//!
//! let y_hat = regressor.predict(&x).unwrap(); // use the same data for prediction
//! ```
//!
//! <script src="https://polyfill.io/v3/polyfill.min.js?features=es6"></script>
//! <script id="MathJax-script" async src="https://cdn.jsdelivr.net/npm/mathjax@3/es5/tex-mml-chtml.js"></script>

use rand::rngs::StdRng;
use rand::{Rng, SeedableRng};
use std::default::Default;
use std::fmt::Debug;

#[cfg(feature = "serde")]
use serde::{Deserialize, Serialize};

use crate::api::{Predictor, SupervisedEstimator};
<<<<<<< HEAD
use crate::error::Failed;
use crate::linalg::base::{Array1, Array2};
use crate::num::Number;
=======
use crate::error::{Failed, FailedError};
use crate::linalg::Matrix;
use crate::math::num::RealNumber;
>>>>>>> 436da104
use crate::tree::decision_tree_regressor::{
    DecisionTreeRegressor, DecisionTreeRegressorParameters,
};

#[cfg_attr(feature = "serde", derive(Serialize, Deserialize))]
#[derive(Debug, Clone)]
/// Parameters of the Random Forest Regressor
/// Some parameters here are passed directly into base estimator.
pub struct RandomForestRegressorParameters {
    /// Tree max depth. See [Decision Tree Regressor](../../tree/decision_tree_regressor/index.html)
    pub max_depth: Option<u16>,
    /// The minimum number of samples required to be at a leaf node. See [Decision Tree Regressor](../../tree/decision_tree_regressor/index.html)
    pub min_samples_leaf: usize,
    /// The minimum number of samples required to split an internal node. See [Decision Tree Regressor](../../tree/decision_tree_regressor/index.html)
    pub min_samples_split: usize,
    /// The number of trees in the forest.
    pub n_trees: usize,
    /// Number of random sample of predictors to use as split candidates.
    pub m: Option<usize>,
    /// Whether to keep samples used for tree generation. This is required for OOB prediction.
    pub keep_samples: bool,
    /// Seed used for bootstrap sampling and feature selection for each tree.
    pub seed: u64,
}

/// Random Forest Regressor
#[cfg_attr(feature = "serde", derive(Serialize, Deserialize))]
#[derive(Debug)]
<<<<<<< HEAD
pub struct RandomForestRegressor<TX: Number + PartialOrd, TY: Number, X: Array2<TX>, Y: Array1<TY>>
{
    parameters: RandomForestRegressorParameters,
    trees: Vec<DecisionTreeRegressor<TX, TY, X, Y>>,
=======
pub struct RandomForestRegressor<T: RealNumber> {
    _parameters: RandomForestRegressorParameters,
    trees: Vec<DecisionTreeRegressor<T>>,
    samples: Option<Vec<Vec<bool>>>,
>>>>>>> 436da104
}

impl RandomForestRegressorParameters {
    /// Tree max depth. See [Decision Tree Classifier](../../tree/decision_tree_classifier/index.html)
    pub fn with_max_depth(mut self, max_depth: u16) -> Self {
        self.max_depth = Some(max_depth);
        self
    }
    /// The minimum number of samples required to be at a leaf node. See [Decision Tree Classifier](../../tree/decision_tree_classifier/index.html)
    pub fn with_min_samples_leaf(mut self, min_samples_leaf: usize) -> Self {
        self.min_samples_leaf = min_samples_leaf;
        self
    }
    /// The minimum number of samples required to split an internal node. See [Decision Tree Classifier](../../tree/decision_tree_classifier/index.html)
    pub fn with_min_samples_split(mut self, min_samples_split: usize) -> Self {
        self.min_samples_split = min_samples_split;
        self
    }
    /// The number of trees in the forest.
    pub fn with_n_trees(mut self, n_trees: usize) -> Self {
        self.n_trees = n_trees;
        self
    }
    /// Number of random sample of predictors to use as split candidates.
    pub fn with_m(mut self, m: usize) -> Self {
        self.m = Some(m);
        self
    }

    /// Whether to keep samples used for tree generation. This is required for OOB prediction.
    pub fn with_keep_samples(mut self, keep_samples: bool) -> Self {
        self.keep_samples = keep_samples;
        self
    }

    /// Seed used for bootstrap sampling and feature selection for each tree.
    pub fn with_seed(mut self, seed: u64) -> Self {
        self.seed = seed;
        self
    }
}
impl Default for RandomForestRegressorParameters {
    fn default() -> Self {
        RandomForestRegressorParameters {
            max_depth: None,
            min_samples_leaf: 1,
            min_samples_split: 2,
            n_trees: 10,
            m: Option::None,
            keep_samples: false,
            seed: 0,
        }
    }
}

impl<TX: Number + PartialOrd, TY: Number, X: Array2<TX>, Y: Array1<TY>> PartialEq
    for RandomForestRegressor<TX, TY, X, Y>
{
    fn eq(&self, other: &Self) -> bool {
        if self.trees.len() != other.trees.len() {
            false
        } else {
            self.trees
                .iter()
                .zip(other.trees.iter())
                .all(|(a, b)| a == b)
        }
    }
}

impl<TX: Number + PartialOrd, TY: Number, X: Array2<TX>, Y: Array1<TY>>
    SupervisedEstimator<X, Y, RandomForestRegressorParameters>
    for RandomForestRegressor<TX, TY, X, Y>
{
    fn fit(x: &X, y: &Y, parameters: RandomForestRegressorParameters) -> Result<Self, Failed> {
        RandomForestRegressor::fit(x, y, parameters)
    }
}

impl<TX: Number + PartialOrd, TY: Number, X: Array2<TX>, Y: Array1<TY>> Predictor<X, Y>
    for RandomForestRegressor<TX, TY, X, Y>
{
    fn predict(&self, x: &X) -> Result<Y, Failed> {
        self.predict(x)
    }
}

impl<TX: Number + PartialOrd, TY: Number, X: Array2<TX>, Y: Array1<TY>>
    RandomForestRegressor<TX, TY, X, Y>
{
    /// Build a forest of trees from the training set.
    /// * `x` - _NxM_ matrix with _N_ observations and _M_ features in each observation.
    /// * `y` - the target class values
    pub fn fit(
        x: &X,
        y: &Y,
        parameters: RandomForestRegressorParameters,
    ) -> Result<RandomForestRegressor<TX, TY, X, Y>, Failed> {
        let (n_rows, num_attributes) = x.shape();

        let mtry = parameters
            .m
            .unwrap_or((num_attributes as f64).sqrt().floor() as usize);

<<<<<<< HEAD
        let mut trees: Vec<DecisionTreeRegressor<TX, TY, X, Y>> = Vec::new();
=======
        let mut rng = StdRng::seed_from_u64(parameters.seed);
        let mut trees: Vec<DecisionTreeRegressor<T>> = Vec::new();
>>>>>>> 436da104

        let mut maybe_all_samples: Option<Vec<Vec<bool>>> = Option::None;
        if parameters.keep_samples {
            maybe_all_samples = Some(Vec::new());
        }

        for _ in 0..parameters.n_trees {
<<<<<<< HEAD
            let samples = RandomForestRegressor::<TX, TY, X, Y>::sample_with_replacement(n_rows);
=======
            let samples = RandomForestRegressor::<T>::sample_with_replacement(n_rows, &mut rng);
            if let Some(ref mut all_samples) = maybe_all_samples {
                all_samples.push(samples.iter().map(|x| *x != 0).collect())
            }
>>>>>>> 436da104
            let params = DecisionTreeRegressorParameters {
                max_depth: parameters.max_depth,
                min_samples_leaf: parameters.min_samples_leaf,
                min_samples_split: parameters.min_samples_split,
            };
            let tree =
                DecisionTreeRegressor::fit_weak_learner(x, y, samples, mtry, params, &mut rng)?;
            trees.push(tree);
        }

        Ok(RandomForestRegressor {
            _parameters: parameters,
            trees,
            samples: maybe_all_samples,
        })
    }

    /// Predict class for `x`
    /// * `x` - _KxM_ data where _K_ is number of observations and _M_ is number of features.
    pub fn predict(&self, x: &X) -> Result<Y, Failed> {
        let mut result = Y::zeros(x.shape().0);

        let (n, _) = x.shape();

        for i in 0..n {
            result.set(i, self.predict_for_row(x, i));
        }

        Ok(result)
    }

    fn predict_for_row(&self, x: &X, row: usize) -> TY {
        let n_trees = self.trees.len();

        let mut result = TY::zero();

        for tree in self.trees.iter() {
            result += tree.predict_for_row(x, row);
        }

        result / TY::from_usize(n_trees).unwrap()
    }

    /// Predict OOB classes for `x`. `x` is expected to be equal to the dataset used in training.
    pub fn predict_oob<M: Matrix<T>>(&self, x: &M) -> Result<M::RowVector, Failed> {
        let (n, _) = x.shape();
        if self.samples.is_none() {
            Err(Failed::because(
                FailedError::PredictFailed,
                "Need samples=true for OOB predictions.",
            ))
        } else if self.samples.as_ref().unwrap()[0].len() != n {
            Err(Failed::because(
                FailedError::PredictFailed,
                "Prediction matrix must match matrix used in training for OOB predictions.",
            ))
        } else {
            let mut result = M::zeros(1, n);

            for i in 0..n {
                result.set(0, i, self.predict_for_row_oob(x, i));
            }

            Ok(result.to_row_vector())
        }
    }

    fn predict_for_row_oob<M: Matrix<T>>(&self, x: &M, row: usize) -> T {
        let mut n_trees = 0;
        let mut result = T::zero();

        for (tree, samples) in self.trees.iter().zip(self.samples.as_ref().unwrap()) {
            if !samples[row] {
                result += tree.predict_for_row(x, row);
                n_trees += 1;
            }
        }

        // TODO: What to do if there are no oob trees?
        result / T::from(n_trees).unwrap()
    }

    fn sample_with_replacement(nrows: usize, rng: &mut impl Rng) -> Vec<usize> {
        let mut samples = vec![0; nrows];
        for _ in 0..nrows {
            let xi = rng.gen_range(0..nrows);
            samples[xi] += 1;
        }
        samples
    }
}

#[cfg(test)]
mod tests {
    use super::*;
    use crate::linalg::dense::matrix::DenseMatrix;
    use crate::metrics::mean_absolute_error;

    #[cfg_attr(target_arch = "wasm32", wasm_bindgen_test::wasm_bindgen_test)]
    #[test]
    fn fit_longley() {
        let x = DenseMatrix::from_2d_array(&[
            &[234.289, 235.6, 159., 107.608, 1947., 60.323],
            &[259.426, 232.5, 145.6, 108.632, 1948., 61.122],
            &[258.054, 368.2, 161.6, 109.773, 1949., 60.171],
            &[284.599, 335.1, 165., 110.929, 1950., 61.187],
            &[328.975, 209.9, 309.9, 112.075, 1951., 63.221],
            &[346.999, 193.2, 359.4, 113.27, 1952., 63.639],
            &[365.385, 187., 354.7, 115.094, 1953., 64.989],
            &[363.112, 357.8, 335., 116.219, 1954., 63.761],
            &[397.469, 290.4, 304.8, 117.388, 1955., 66.019],
            &[419.18, 282.2, 285.7, 118.734, 1956., 67.857],
            &[442.769, 293.6, 279.8, 120.445, 1957., 68.169],
            &[444.546, 468.1, 263.7, 121.95, 1958., 66.513],
            &[482.704, 381.3, 255.2, 123.366, 1959., 68.655],
            &[502.601, 393.1, 251.4, 125.368, 1960., 69.564],
            &[518.173, 480.6, 257.2, 127.852, 1961., 69.331],
            &[554.894, 400.7, 282.7, 130.081, 1962., 70.551],
        ]);
        let y = vec![
            83.0, 88.5, 88.2, 89.5, 96.2, 98.1, 99.0, 100.0, 101.2, 104.6, 108.4, 110.8, 112.6,
            114.2, 115.7, 116.9,
        ];

        let y_hat = RandomForestRegressor::fit(
            &x,
            &y,
            RandomForestRegressorParameters {
                max_depth: None,
                min_samples_leaf: 1,
                min_samples_split: 2,
                n_trees: 1000,
                m: Option::None,
                keep_samples: false,
                seed: 87,
            },
        )
        .and_then(|rf| rf.predict(&x))
        .unwrap();

        assert!(mean_absolute_error(&y, &y_hat) < 1.0);
    }

    #[cfg_attr(target_arch = "wasm32", wasm_bindgen_test::wasm_bindgen_test)]
    #[test]
    fn fit_predict_longley_oob() {
        let x = DenseMatrix::from_2d_array(&[
            &[234.289, 235.6, 159., 107.608, 1947., 60.323],
            &[259.426, 232.5, 145.6, 108.632, 1948., 61.122],
            &[258.054, 368.2, 161.6, 109.773, 1949., 60.171],
            &[284.599, 335.1, 165., 110.929, 1950., 61.187],
            &[328.975, 209.9, 309.9, 112.075, 1951., 63.221],
            &[346.999, 193.2, 359.4, 113.27, 1952., 63.639],
            &[365.385, 187., 354.7, 115.094, 1953., 64.989],
            &[363.112, 357.8, 335., 116.219, 1954., 63.761],
            &[397.469, 290.4, 304.8, 117.388, 1955., 66.019],
            &[419.18, 282.2, 285.7, 118.734, 1956., 67.857],
            &[442.769, 293.6, 279.8, 120.445, 1957., 68.169],
            &[444.546, 468.1, 263.7, 121.95, 1958., 66.513],
            &[482.704, 381.3, 255.2, 123.366, 1959., 68.655],
            &[502.601, 393.1, 251.4, 125.368, 1960., 69.564],
            &[518.173, 480.6, 257.2, 127.852, 1961., 69.331],
            &[554.894, 400.7, 282.7, 130.081, 1962., 70.551],
        ]);
        let y = vec![
            83.0, 88.5, 88.2, 89.5, 96.2, 98.1, 99.0, 100.0, 101.2, 104.6, 108.4, 110.8, 112.6,
            114.2, 115.7, 116.9,
        ];

        let regressor = RandomForestRegressor::fit(
            &x,
            &y,
            RandomForestRegressorParameters {
                max_depth: None,
                min_samples_leaf: 1,
                min_samples_split: 2,
                n_trees: 1000,
                m: Option::None,
                keep_samples: true,
                seed: 87,
            },
        )
        .unwrap();

        let y_hat = regressor.predict(&x).unwrap();
        let y_hat_oob = regressor.predict_oob(&x).unwrap();

        assert!(mean_absolute_error(&y, &y_hat) < mean_absolute_error(&y, &y_hat_oob));
    }

    #[cfg_attr(target_arch = "wasm32", wasm_bindgen_test::wasm_bindgen_test)]
    #[test]
    #[cfg(feature = "serde")]
    fn serde() {
        let x = DenseMatrix::from_2d_array(&[
            &[234.289, 235.6, 159., 107.608, 1947., 60.323],
            &[259.426, 232.5, 145.6, 108.632, 1948., 61.122],
            &[258.054, 368.2, 161.6, 109.773, 1949., 60.171],
            &[284.599, 335.1, 165., 110.929, 1950., 61.187],
            &[328.975, 209.9, 309.9, 112.075, 1951., 63.221],
            &[346.999, 193.2, 359.4, 113.27, 1952., 63.639],
            &[365.385, 187., 354.7, 115.094, 1953., 64.989],
            &[363.112, 357.8, 335., 116.219, 1954., 63.761],
            &[397.469, 290.4, 304.8, 117.388, 1955., 66.019],
            &[419.18, 282.2, 285.7, 118.734, 1956., 67.857],
            &[442.769, 293.6, 279.8, 120.445, 1957., 68.169],
            &[444.546, 468.1, 263.7, 121.95, 1958., 66.513],
            &[482.704, 381.3, 255.2, 123.366, 1959., 68.655],
            &[502.601, 393.1, 251.4, 125.368, 1960., 69.564],
            &[518.173, 480.6, 257.2, 127.852, 1961., 69.331],
            &[554.894, 400.7, 282.7, 130.081, 1962., 70.551],
        ]);
        let y = vec![
            83.0, 88.5, 88.2, 89.5, 96.2, 98.1, 99.0, 100.0, 101.2, 104.6, 108.4, 110.8, 112.6,
            114.2, 115.7, 116.9,
        ];

        let forest = RandomForestRegressor::fit(&x, &y, Default::default()).unwrap();

        let deserialized_forest: RandomForestRegressor<f64, f64, DenseMatrix<f64>, Vec<f64>> =
            bincode::deserialize(&bincode::serialize(&forest).unwrap()).unwrap();

        assert_eq!(forest, deserialized_forest);
    }
}<|MERGE_RESOLUTION|>--- conflicted
+++ resolved
@@ -43,8 +43,7 @@
 //! <script src="https://polyfill.io/v3/polyfill.min.js?features=es6"></script>
 //! <script id="MathJax-script" async src="https://cdn.jsdelivr.net/npm/mathjax@3/es5/tex-mml-chtml.js"></script>
 
-use rand::rngs::StdRng;
-use rand::{Rng, SeedableRng};
+use rand::Rng;
 use std::default::Default;
 use std::fmt::Debug;
 
@@ -52,15 +51,9 @@
 use serde::{Deserialize, Serialize};
 
 use crate::api::{Predictor, SupervisedEstimator};
-<<<<<<< HEAD
-use crate::error::Failed;
+use crate::error::{Failed, FailedError};
 use crate::linalg::base::{Array1, Array2};
 use crate::num::Number;
-=======
-use crate::error::{Failed, FailedError};
-use crate::linalg::Matrix;
-use crate::math::num::RealNumber;
->>>>>>> 436da104
 use crate::tree::decision_tree_regressor::{
     DecisionTreeRegressor, DecisionTreeRegressorParameters,
 };
@@ -89,17 +82,10 @@
 /// Random Forest Regressor
 #[cfg_attr(feature = "serde", derive(Serialize, Deserialize))]
 #[derive(Debug)]
-<<<<<<< HEAD
 pub struct RandomForestRegressor<TX: Number + PartialOrd, TY: Number, X: Array2<TX>, Y: Array1<TY>>
 {
     parameters: RandomForestRegressorParameters,
     trees: Vec<DecisionTreeRegressor<TX, TY, X, Y>>,
-=======
-pub struct RandomForestRegressor<T: RealNumber> {
-    _parameters: RandomForestRegressorParameters,
-    trees: Vec<DecisionTreeRegressor<T>>,
-    samples: Option<Vec<Vec<bool>>>,
->>>>>>> 436da104
 }
 
 impl RandomForestRegressorParameters {
@@ -204,41 +190,25 @@
             .m
             .unwrap_or((num_attributes as f64).sqrt().floor() as usize);
 
-<<<<<<< HEAD
         let mut trees: Vec<DecisionTreeRegressor<TX, TY, X, Y>> = Vec::new();
-=======
-        let mut rng = StdRng::seed_from_u64(parameters.seed);
-        let mut trees: Vec<DecisionTreeRegressor<T>> = Vec::new();
->>>>>>> 436da104
-
-        let mut maybe_all_samples: Option<Vec<Vec<bool>>> = Option::None;
-        if parameters.keep_samples {
-            maybe_all_samples = Some(Vec::new());
-        }
 
         for _ in 0..parameters.n_trees {
-<<<<<<< HEAD
-            let samples = RandomForestRegressor::<TX, TY, X, Y>::sample_with_replacement(n_rows);
-=======
-            let samples = RandomForestRegressor::<T>::sample_with_replacement(n_rows, &mut rng);
-            if let Some(ref mut all_samples) = maybe_all_samples {
-                all_samples.push(samples.iter().map(|x| *x != 0).collect())
-            }
->>>>>>> 436da104
+            let samples = RandomForestRegressor::<TX, TY, X, Y>::sample_with_replacement(
+                n_rows, &mut rand::thread_rng());
             let params = DecisionTreeRegressorParameters {
                 max_depth: parameters.max_depth,
                 min_samples_leaf: parameters.min_samples_leaf,
                 min_samples_split: parameters.min_samples_split,
             };
             let tree =
-                DecisionTreeRegressor::fit_weak_learner(x, y, samples, mtry, params, &mut rng)?;
+                DecisionTreeRegressor::fit_weak_learner(
+                    x, y, samples, mtry, params)?;
             trees.push(tree);
         }
 
         Ok(RandomForestRegressor {
-            _parameters: parameters,
+            parameters: parameters,
             trees,
-            samples: maybe_all_samples,
         })
     }
 
@@ -269,7 +239,7 @@
     }
 
     /// Predict OOB classes for `x`. `x` is expected to be equal to the dataset used in training.
-    pub fn predict_oob<M: Matrix<T>>(&self, x: &M) -> Result<M::RowVector, Failed> {
+    pub fn predict_oob(&self, x: &X) -> Result<Y, Failed> {
         let (n, _) = x.shape();
         if self.samples.is_none() {
             Err(Failed::because(
@@ -282,19 +252,20 @@
                 "Prediction matrix must match matrix used in training for OOB predictions.",
             ))
         } else {
-            let mut result = M::zeros(1, n);
+            let mut result = X::zeros(1, n);
 
             for i in 0..n {
-                result.set(0, i, self.predict_for_row_oob(x, i));
+                // TODO: fix this call
+                //result.set(0, i, self.predict_for_row_oob(x, i));
             }
 
             Ok(result.to_row_vector())
         }
     }
 
-    fn predict_for_row_oob<M: Matrix<T>>(&self, x: &M, row: usize) -> T {
+    fn predict_for_row_oob(&self, x: &X, row: usize) -> X {
         let mut n_trees = 0;
-        let mut result = T::zero();
+        let mut result = X::zero();
 
         for (tree, samples) in self.trees.iter().zip(self.samples.as_ref().unwrap()) {
             if !samples[row] {
@@ -304,7 +275,7 @@
         }
 
         // TODO: What to do if there are no oob trees?
-        result / T::from(n_trees).unwrap()
+        result / X::from(n_trees).unwrap()
     }
 
     fn sample_with_replacement(nrows: usize, rng: &mut impl Rng) -> Vec<usize> {
