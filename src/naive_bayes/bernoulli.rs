//! # Bernoulli Naive Bayes
//!
//! Bernoulli Naive Bayes classifier is a variant of [Naive Bayes](../index.html) for the data that is distributed according to multivariate Bernoulli distribution.
//! It is used for discrete data with binary features. One example of a binary feature is a word that occurs in the text or not.
//!
//! Example:
//!
//! ```
//! use smartcore::linalg::dense::matrix::DenseMatrix;
//! use smartcore::naive_bayes::bernoulli::BernoulliNB;
//!
//! // Training data points are:
//! // Chinese Beijing Chinese (class: China)
//! // Chinese Chinese Shanghai (class: China)
//! // Chinese Macao (class: China)
//! // Tokyo Japan Chinese (class: Japan)
//! let x = DenseMatrix::from_2d_array(&[
//!           &[1, 1, 0, 0, 0, 0],
//!           &[0, 1, 0, 0, 1, 0],
//!           &[0, 1, 0, 1, 0, 0],
//!           &[0, 1, 1, 0, 0, 1],
//! ]);
//! let y: Vec<u32> = vec![0, 0, 0, 1];
//!
//! let nb = BernoulliNB::fit(&x, &y, Default::default()).unwrap();
//!
//! // Testing data point is:
//! // Chinese Chinese Chinese Tokyo Japan
//! let x_test = DenseMatrix::from_2d_array(&[&[0, 1, 1, 0, 0, 1]]);
//! let y_hat = nb.predict(&x_test).unwrap();
//! ```
//!
//! ## References:
//!
//! * ["Introduction to Information Retrieval", Manning C. D., Raghavan P., Schutze H., 2009, Chapter 13 ](https://nlp.stanford.edu/IR-book/information-retrieval-book.html)
use num_traits::Unsigned;

use crate::api::{Predictor, SupervisedEstimator};
use crate::error::Failed;
use crate::linalg::base::{Array1, Array2, ArrayView1};
use crate::naive_bayes::{BaseNaiveBayes, NBDistribution};
use crate::num::Number;

#[cfg(feature = "serde")]
use serde::{Deserialize, Serialize};

/// Naive Bayes classifier for Bearnoulli features
#[cfg_attr(feature = "serde", derive(Serialize, Deserialize))]
#[derive(Debug)]
struct BernoulliNBDistribution<T: Number + Ord + Unsigned> {
    /// class labels known to the classifier
    class_labels: Vec<T>,
    /// number of training samples observed in each class
    class_count: Vec<usize>,
    /// probability of each class
    class_priors: Vec<f64>,
    /// Number of samples encountered for each (class, feature)
    feature_count: Vec<Vec<usize>>,
    /// probability of features per class
    feature_log_prob: Vec<Vec<f64>>,
    /// Number of features of each sample
    n_features: usize,
}

impl<T: Number + Ord + Unsigned> PartialEq for BernoulliNBDistribution<T> {
    fn eq(&self, other: &Self) -> bool {
        if self.class_labels == other.class_labels
            && self.class_count == other.class_count
            && self.class_priors == other.class_priors
            && self.feature_count == other.feature_count
            && self.n_features == other.n_features
        {
            for (a, b) in self
                .feature_log_prob
                .iter()
                .zip(other.feature_log_prob.iter())
            {
                if !a.iter().zip(b.iter()).all(|(a, b)| (a - b).abs() < 1e-4) {
                    return false;
                }
            }
            true
        } else {
            false
        }
    }
}

impl<X: Number + PartialOrd, Y: Number + Ord + Unsigned> NBDistribution<X, Y>
    for BernoulliNBDistribution<Y>
{
    fn prior(&self, class_index: usize) -> f64 {
        self.class_priors[class_index]
    }

    fn log_likelihood<'a>(&'a self, class_index: usize, j: &'a Box<dyn ArrayView1<X> + 'a>) -> f64 {
        let mut likelihood = 0f64;
        for feature in 0..j.shape() {
            let value = *j.get(feature);
            if value == X::one() {
                likelihood += self.feature_log_prob[class_index][feature];
            } else {
                likelihood += (1f64 - self.feature_log_prob[class_index][feature].exp()).ln();
            }
        }
        likelihood
    }

    fn classes(&self) -> &Vec<Y> {
        &self.class_labels
    }
}

/// `BernoulliNB` parameters. Use `Default::default()` for default values.
#[cfg_attr(feature = "serde", derive(Serialize, Deserialize))]
#[derive(Debug, Clone)]
<<<<<<< HEAD
pub struct BernoulliNBParameters<T: Number> {
    /// Additive (Laplace/Lidstone) smoothing parameter (0 for no smoothing).
    pub alpha: f64,
    /// Prior probabilities of the classes. If specified the priors are not adjusted according to the data
    pub priors: Option<Vec<f64>>,
=======
pub struct BernoulliNBParameters<T: RealNumber> {
    #[cfg_attr(feature = "serde", serde(default))]
    /// Additive (Laplace/Lidstone) smoothing parameter (0 for no smoothing).
    pub alpha: T,
    #[cfg_attr(feature = "serde", serde(default))]
    /// Prior probabilities of the classes. If specified the priors are not adjusted according to the data
    pub priors: Option<Vec<T>>,
    #[cfg_attr(feature = "serde", serde(default))]
>>>>>>> 764309e3
    /// Threshold for binarizing (mapping to booleans) of sample features. If None, input is presumed to already consist of binary vectors.
    pub binarize: Option<T>,
}

impl<T: Number + PartialOrd> BernoulliNBParameters<T> {
    /// Additive (Laplace/Lidstone) smoothing parameter (0 for no smoothing).
    pub fn with_alpha(mut self, alpha: f64) -> Self {
        self.alpha = alpha;
        self
    }
    /// Prior probabilities of the classes. If specified the priors are not adjusted according to the data
    pub fn with_priors(mut self, priors: Vec<f64>) -> Self {
        self.priors = Some(priors);
        self
    }
    /// Threshold for binarizing (mapping to booleans) of sample features. If None, input is presumed to already consist of binary vectors.
    pub fn with_binarize(mut self, binarize: T) -> Self {
        self.binarize = Some(binarize);
        self
    }
}

impl<T: Number + PartialOrd> Default for BernoulliNBParameters<T> {
    fn default() -> Self {
        Self {
            alpha: 1f64,
            priors: None,
            binarize: Some(T::zero()),
        }
    }
}

<<<<<<< HEAD
impl<TY: Number + Ord + Unsigned> BernoulliNBDistribution<TY> {
=======
/// BernoulliNB grid search parameters
#[cfg_attr(feature = "serde", derive(Serialize, Deserialize))]
#[derive(Debug, Clone)]
pub struct BernoulliNBSearchParameters<T: RealNumber> {
    #[cfg_attr(feature = "serde", serde(default))]
    /// Additive (Laplace/Lidstone) smoothing parameter (0 for no smoothing).
    pub alpha: Vec<T>,
    #[cfg_attr(feature = "serde", serde(default))]
    /// Prior probabilities of the classes. If specified the priors are not adjusted according to the data
    pub priors: Vec<Option<Vec<T>>>,
    #[cfg_attr(feature = "serde", serde(default))]
    /// Threshold for binarizing (mapping to booleans) of sample features. If None, input is presumed to already consist of binary vectors.
    pub binarize: Vec<Option<T>>,
}

/// BernoulliNB grid search iterator
pub struct BernoulliNBSearchParametersIterator<T: RealNumber> {
    bernoulli_nb_search_parameters: BernoulliNBSearchParameters<T>,
    current_alpha: usize,
    current_priors: usize,
    current_binarize: usize,
}

impl<T: RealNumber> IntoIterator for BernoulliNBSearchParameters<T> {
    type Item = BernoulliNBParameters<T>;
    type IntoIter = BernoulliNBSearchParametersIterator<T>;

    fn into_iter(self) -> Self::IntoIter {
        BernoulliNBSearchParametersIterator {
            bernoulli_nb_search_parameters: self,
            current_alpha: 0,
            current_priors: 0,
            current_binarize: 0,
        }
    }
}

impl<T: RealNumber> Iterator for BernoulliNBSearchParametersIterator<T> {
    type Item = BernoulliNBParameters<T>;

    fn next(&mut self) -> Option<Self::Item> {
        if self.current_alpha == self.bernoulli_nb_search_parameters.alpha.len()
            && self.current_priors == self.bernoulli_nb_search_parameters.priors.len()
            && self.current_binarize == self.bernoulli_nb_search_parameters.binarize.len()
        {
            return None;
        }

        let next = BernoulliNBParameters {
            alpha: self.bernoulli_nb_search_parameters.alpha[self.current_alpha],
            priors: self.bernoulli_nb_search_parameters.priors[self.current_priors].clone(),
            binarize: self.bernoulli_nb_search_parameters.binarize[self.current_binarize],
        };

        if self.current_alpha + 1 < self.bernoulli_nb_search_parameters.alpha.len() {
            self.current_alpha += 1;
        } else if self.current_priors + 1 < self.bernoulli_nb_search_parameters.priors.len() {
            self.current_alpha = 0;
            self.current_priors += 1;
        } else if self.current_binarize + 1 < self.bernoulli_nb_search_parameters.binarize.len() {
            self.current_alpha = 0;
            self.current_priors = 0;
            self.current_binarize += 1;
        } else {
            self.current_alpha += 1;
            self.current_priors += 1;
            self.current_binarize += 1;
        }

        Some(next)
    }
}

impl<T: RealNumber> Default for BernoulliNBSearchParameters<T> {
    fn default() -> Self {
        let default_params = BernoulliNBParameters::default();

        BernoulliNBSearchParameters {
            alpha: vec![default_params.alpha],
            priors: vec![default_params.priors],
            binarize: vec![default_params.binarize],
        }
    }
}

impl<T: RealNumber> BernoulliNBDistribution<T> {
>>>>>>> 764309e3
    /// Fits the distribution to a NxM matrix where N is number of samples and M is number of features.
    /// * `x` - training data.
    /// * `y` - vector with target values (classes) of length N.
    /// * `priors` - Optional vector with prior probabilities of the classes. If not defined,
    /// priors are adjusted according to the data.
    /// * `alpha` - Additive (Laplace/Lidstone) smoothing parameter.
    /// * `binarize` - Threshold for binarizing.
    fn fit<TX: Number + PartialOrd, X: Array2<TX>, Y: Array1<TY>>(
        x: &X,
        y: &Y,
        alpha: f64,
        priors: Option<Vec<f64>>,
    ) -> Result<Self, Failed> {
        let (n_samples, n_features) = x.shape();
        let y_samples = y.shape();
        if y_samples != n_samples {
            return Err(Failed::fit(&format!(
                "Size of x should equal size of y; |x|=[{}], |y|=[{}]",
                n_samples, y_samples
            )));
        }

        if n_samples == 0 {
            return Err(Failed::fit(&format!(
                "Size of x and y should greater than 0; |x|=[{}]",
                n_samples
            )));
        }
        if alpha < 0f64 {
            return Err(Failed::fit(&format!(
                "Alpha should be greater than 0; |alpha|=[{}]",
                alpha
            )));
        }

        let (class_labels, indices) = y.unique_with_indices();

        let mut class_count = vec![0_usize; class_labels.len()];

        for class_index in indices.iter() {
            class_count[*class_index] += 1;
        }

        let class_priors = if let Some(class_priors) = priors {
            if class_priors.len() != class_labels.len() {
                return Err(Failed::fit(
                    "Size of priors provided does not match the number of classes of the data.",
                ));
            }
            class_priors
        } else {
            class_count
                .iter()
                .map(|&c| c as f64 / (n_samples as f64))
                .collect()
        };

        let mut feature_in_class_counter = vec![vec![0_usize; n_features]; class_labels.len()];

        for (row, class_index) in x.row_iter().zip(indices) {
            for (idx, row_i) in row.iterator(0).enumerate().take(n_features) {
                feature_in_class_counter[class_index][idx] +=
                    row_i.to_usize().ok_or_else(|| {
                        Failed::fit(&format!(
                            "Elements of the matrix should be 1.0 or 0.0 |found|=[{}]",
                            row_i
                        ))
                    })?;
            }
        }

        let feature_log_prob = feature_in_class_counter
            .iter()
            .enumerate()
            .map(|(class_index, feature_count)| {
                feature_count
                    .iter()
                    .map(|&count| {
                        ((count as f64 + alpha) / (class_count[class_index] as f64 + alpha * 2f64))
                            .ln()
                    })
                    .collect()
            })
            .collect();

        Ok(Self {
            class_labels,
            class_priors,
            class_count,
            feature_count: feature_in_class_counter,
            feature_log_prob,
            n_features,
        })
    }
}

/// BernoulliNB implements the naive Bayes algorithm for data that follows the Bernoulli
/// distribution.
#[cfg_attr(feature = "serde", derive(Serialize, Deserialize))]
#[derive(Debug, PartialEq)]
pub struct BernoulliNB<
    TX: Number + PartialOrd,
    TY: Number + Ord + Unsigned,
    X: Array2<TX>,
    Y: Array1<TY>,
> {
    inner: BaseNaiveBayes<TX, TY, X, Y, BernoulliNBDistribution<TY>>,
    binarize: Option<TX>,
}

impl<TX: Number + PartialOrd, TY: Number + Ord + Unsigned, X: Array2<TX>, Y: Array1<TY>>
    SupervisedEstimator<X, Y, BernoulliNBParameters<TX>> for BernoulliNB<TX, TY, X, Y>
{
    fn fit(x: &X, y: &Y, parameters: BernoulliNBParameters<TX>) -> Result<Self, Failed> {
        BernoulliNB::fit(x, y, parameters)
    }
}

impl<TX: Number + PartialOrd, TY: Number + Ord + Unsigned, X: Array2<TX>, Y: Array1<TY>>
    Predictor<X, Y> for BernoulliNB<TX, TY, X, Y>
{
    fn predict(&self, x: &X) -> Result<Y, Failed> {
        self.predict(x)
    }
}

impl<TX: Number + PartialOrd, TY: Number + Ord + Unsigned, X: Array2<TX>, Y: Array1<TY>>
    BernoulliNB<TX, TY, X, Y>
{
    /// Fits BernoulliNB with given data
    /// * `x` - training data of size NxM where N is the number of samples and M is the number of
    /// features.
    /// * `y` - vector with target values (classes) of length N.
    /// * `parameters` - additional parameters like class priors, alpha for smoothing and
    /// binarizing threshold.
    pub fn fit(x: &X, y: &Y, parameters: BernoulliNBParameters<TX>) -> Result<Self, Failed> {
        let distribution = if let Some(threshold) = parameters.binarize {
            BernoulliNBDistribution::fit(
                &Self::binarize(x, threshold),
                y,
                parameters.alpha,
                parameters.priors,
            )?
        } else {
            BernoulliNBDistribution::fit(x, y, parameters.alpha, parameters.priors)?
        };

        let inner = BaseNaiveBayes::fit(distribution)?;
        Ok(Self {
            inner,
            binarize: parameters.binarize,
        })
    }

    /// Estimates the class labels for the provided data.
    /// * `x` - data of shape NxM where N is number of data points to estimate and M is number of features.
    /// Returns a vector of size N with class estimates.
    pub fn predict(&self, x: &X) -> Result<Y, Failed> {
        if let Some(threshold) = self.binarize {
            self.inner.predict(&Self::binarize(x, threshold))
        } else {
            self.inner.predict(x)
        }
    }

    /// Class labels known to the classifier.
    /// Returns a vector of size n_classes.
    pub fn classes(&self) -> &Vec<TY> {
        &self.inner.distribution.class_labels
    }

    /// Number of training samples observed in each class.
    /// Returns a vector of size n_classes.
    pub fn class_count(&self) -> &Vec<usize> {
        &self.inner.distribution.class_count
    }

    /// Number of features of each sample
    pub fn n_features(&self) -> usize {
        self.inner.distribution.n_features
    }

    /// Number of samples encountered for each (class, feature)
    /// Returns a 2d vector of shape (n_classes, n_features)
    pub fn feature_count(&self) -> &Vec<Vec<usize>> {
        &self.inner.distribution.feature_count
    }

    /// Empirical log probability of features given a class
    pub fn feature_log_prob(&self) -> &Vec<Vec<f64>> {
        &self.inner.distribution.feature_log_prob
    }

    fn binarize_mut(x: &mut X, threshold: TX) {
        let (nrows, ncols) = x.shape();
        for row in 0..nrows {
            for col in 0..ncols {
                if *x.get((row, col)) > threshold {
                    x.set((row, col), TX::one());
                } else {
                    x.set((row, col), TX::zero());
                }
            }
        }
    }

    fn binarize(x: &X, threshold: TX) -> X {
        let mut new_x = x.clone();
        Self::binarize_mut(&mut new_x, threshold);
        new_x
    }
}

#[cfg(test)]
mod tests {
    use super::*;
    use crate::linalg::dense::matrix::DenseMatrix;
    use crate::utils::vec_utils::approx_eq;

    #[test]
    fn search_parameters() {
        let parameters = BernoulliNBSearchParameters {
            alpha: vec![1., 2.],
            ..Default::default()
        };
        let mut iter = parameters.into_iter();
        let next = iter.next().unwrap();
        assert_eq!(next.alpha, 1.);
        let next = iter.next().unwrap();
        assert_eq!(next.alpha, 2.);
        assert!(iter.next().is_none());
    }

    #[cfg_attr(target_arch = "wasm32", wasm_bindgen_test::wasm_bindgen_test)]
    #[test]
    fn run_bernoulli_naive_bayes() {
        // Tests that BernoulliNB when alpha=1.0 gives the same values as
        // those given for the toy example in Manning, Raghavan, and
        // Schuetze's "Introduction to Information Retrieval" book:
        // https://nlp.stanford.edu/IR-book/html/htmledition/the-bernoulli-model-1.html

        // Training data points are:
        // Chinese Beijing Chinese (class: China)
        // Chinese Chinese Shanghai (class: China)
        // Chinese Macao (class: China)
        // Tokyo Japan Chinese (class: Japan)
        let x = DenseMatrix::from_2d_array(&[
            &[1.0, 1.0, 0.0, 0.0, 0.0, 0.0],
            &[0.0, 1.0, 0.0, 0.0, 1.0, 0.0],
            &[0.0, 1.0, 0.0, 1.0, 0.0, 0.0],
            &[0.0, 1.0, 1.0, 0.0, 0.0, 1.0],
        ]);
        let y: Vec<u32> = vec![0, 0, 0, 1];
        let bnb = BernoulliNB::fit(&x, &y, Default::default()).unwrap();

        assert_eq!(bnb.inner.distribution.class_priors, &[0.75, 0.25]);
        assert_eq!(
            bnb.feature_log_prob(),
            &[
                &[
                    -0.916290731874155,
                    -0.2231435513142097,
                    -1.6094379124341003,
                    -0.916290731874155,
                    -0.916290731874155,
                    -1.6094379124341003
                ],
                &[
                    -1.0986122886681098,
                    -0.40546510810816444,
                    -0.40546510810816444,
                    -1.0986122886681098,
                    -1.0986122886681098,
                    -0.40546510810816444
                ]
            ]
        );

        // Testing data point is:
        //  Chinese Chinese Chinese Tokyo Japan
        let x_test = DenseMatrix::from_2d_array(&[&[0.0, 1.0, 1.0, 0.0, 0.0, 1.0]]);
        let y_hat = bnb.predict(&x_test).unwrap();

        assert_eq!(y_hat, &[1]);
    }

    #[cfg_attr(target_arch = "wasm32", wasm_bindgen_test::wasm_bindgen_test)]
    #[test]
    fn bernoulli_nb_scikit_parity() {
        let x = DenseMatrix::from_2d_array(&[
            &[2, 4, 0, 0, 2, 1, 2, 4, 2, 0],
            &[3, 4, 0, 2, 1, 0, 1, 4, 0, 3],
            &[1, 4, 2, 4, 1, 0, 1, 2, 3, 2],
            &[0, 3, 3, 4, 1, 0, 3, 1, 1, 1],
            &[0, 2, 1, 4, 3, 4, 1, 2, 3, 1],
            &[3, 2, 4, 1, 3, 0, 2, 4, 0, 2],
            &[3, 1, 3, 0, 2, 0, 4, 4, 3, 4],
            &[2, 2, 2, 0, 1, 1, 2, 1, 0, 1],
            &[3, 3, 2, 2, 0, 2, 3, 2, 2, 3],
            &[4, 3, 4, 4, 4, 2, 2, 0, 1, 4],
            &[3, 4, 2, 2, 1, 4, 4, 4, 1, 3],
            &[3, 0, 1, 4, 4, 0, 0, 3, 2, 4],
            &[2, 0, 3, 3, 1, 2, 0, 2, 4, 1],
            &[2, 4, 0, 4, 2, 4, 1, 3, 1, 4],
            &[0, 2, 2, 3, 4, 0, 4, 4, 4, 4],
        ]);
        let y: Vec<u32> = vec![2, 2, 0, 0, 0, 2, 1, 1, 0, 1, 0, 0, 2, 0, 2];
        let bnb = BernoulliNB::fit(&x, &y, Default::default()).unwrap();

        let y_hat = bnb.predict(&x).unwrap();

        assert_eq!(bnb.classes(), &[0, 1, 2]);
        assert_eq!(bnb.class_count(), &[7, 3, 5]);
        assert_eq!(bnb.n_features(), 10);
        assert_eq!(
            bnb.feature_count(),
            &[
                &[5, 6, 6, 7, 6, 4, 6, 7, 7, 7],
                &[3, 3, 3, 1, 3, 2, 3, 2, 2, 3],
                &[4, 4, 3, 4, 5, 2, 4, 5, 3, 4]
            ]
        );

        assert!(approx_eq(
            &bnb.inner.distribution.class_priors,
            &vec!(0.46, 0.2, 0.33),
            1e-2
        ));
        assert!(approx_eq(
            &bnb.feature_log_prob()[1],
            &vec![
                -0.22314355,
                -0.22314355,
                -0.22314355,
                -0.91629073,
                -0.22314355,
                -0.51082562,
                -0.22314355,
                -0.51082562,
                -0.51082562,
                -0.22314355
            ],
            1e-1
        ));
        assert_eq!(y_hat, vec!(2, 2, 0, 0, 0, 2, 1, 1, 0, 0, 0, 0, 0, 0, 0));
    }

    #[cfg_attr(target_arch = "wasm32", wasm_bindgen_test::wasm_bindgen_test)]
    #[test]
    #[cfg(feature = "serde")]
    fn serde() {
        let x = DenseMatrix::from_2d_array(&[
            &[1, 1, 0, 0, 0, 0],
            &[0, 1, 0, 0, 1, 0],
            &[0, 1, 0, 1, 0, 0],
            &[0, 1, 1, 0, 0, 1],
        ]);
        let y: Vec<u32> = vec![0, 0, 0, 1];

        let bnb = BernoulliNB::fit(&x, &y, Default::default()).unwrap();
        let deserialized_bnb: BernoulliNB<i32, u32, DenseMatrix<i32>, Vec<u32>> =
            serde_json::from_str(&serde_json::to_string(&bnb).unwrap()).unwrap();

        assert_eq!(bnb, deserialized_bnb);
    }
}<|MERGE_RESOLUTION|>--- conflicted
+++ resolved
@@ -114,22 +114,14 @@
 /// `BernoulliNB` parameters. Use `Default::default()` for default values.
 #[cfg_attr(feature = "serde", derive(Serialize, Deserialize))]
 #[derive(Debug, Clone)]
-<<<<<<< HEAD
 pub struct BernoulliNBParameters<T: Number> {
+    #[cfg_attr(feature = "serde", serde(default))]
     /// Additive (Laplace/Lidstone) smoothing parameter (0 for no smoothing).
     pub alpha: f64,
+    #[cfg_attr(feature = "serde", serde(default))]
     /// Prior probabilities of the classes. If specified the priors are not adjusted according to the data
     pub priors: Option<Vec<f64>>,
-=======
-pub struct BernoulliNBParameters<T: RealNumber> {
     #[cfg_attr(feature = "serde", serde(default))]
-    /// Additive (Laplace/Lidstone) smoothing parameter (0 for no smoothing).
-    pub alpha: T,
-    #[cfg_attr(feature = "serde", serde(default))]
-    /// Prior probabilities of the classes. If specified the priors are not adjusted according to the data
-    pub priors: Option<Vec<T>>,
-    #[cfg_attr(feature = "serde", serde(default))]
->>>>>>> 764309e3
     /// Threshold for binarizing (mapping to booleans) of sample features. If None, input is presumed to already consist of binary vectors.
     pub binarize: Option<T>,
 }
@@ -162,33 +154,31 @@
     }
 }
 
-<<<<<<< HEAD
-impl<TY: Number + Ord + Unsigned> BernoulliNBDistribution<TY> {
-=======
+
 /// BernoulliNB grid search parameters
 #[cfg_attr(feature = "serde", derive(Serialize, Deserialize))]
 #[derive(Debug, Clone)]
-pub struct BernoulliNBSearchParameters<T: RealNumber> {
+pub struct BernoulliNBSearchParameters<T: Number> {
     #[cfg_attr(feature = "serde", serde(default))]
     /// Additive (Laplace/Lidstone) smoothing parameter (0 for no smoothing).
-    pub alpha: Vec<T>,
+    pub alpha: Vec<f64>,
     #[cfg_attr(feature = "serde", serde(default))]
     /// Prior probabilities of the classes. If specified the priors are not adjusted according to the data
-    pub priors: Vec<Option<Vec<T>>>,
+    pub priors: Vec<Option<Vec<f64>>>,
     #[cfg_attr(feature = "serde", serde(default))]
     /// Threshold for binarizing (mapping to booleans) of sample features. If None, input is presumed to already consist of binary vectors.
     pub binarize: Vec<Option<T>>,
 }
 
 /// BernoulliNB grid search iterator
-pub struct BernoulliNBSearchParametersIterator<T: RealNumber> {
+pub struct BernoulliNBSearchParametersIterator<T: Number> {
     bernoulli_nb_search_parameters: BernoulliNBSearchParameters<T>,
     current_alpha: usize,
     current_priors: usize,
     current_binarize: usize,
 }
 
-impl<T: RealNumber> IntoIterator for BernoulliNBSearchParameters<T> {
+impl<T: Number> IntoIterator for BernoulliNBSearchParameters<T> {
     type Item = BernoulliNBParameters<T>;
     type IntoIter = BernoulliNBSearchParametersIterator<T>;
 
@@ -202,7 +192,7 @@
     }
 }
 
-impl<T: RealNumber> Iterator for BernoulliNBSearchParametersIterator<T> {
+impl<T: Number> Iterator for BernoulliNBSearchParametersIterator<T> {
     type Item = BernoulliNBParameters<T>;
 
     fn next(&mut self) -> Option<Self::Item> {
@@ -238,9 +228,9 @@
     }
 }
 
-impl<T: RealNumber> Default for BernoulliNBSearchParameters<T> {
+impl<T: Number + std::cmp::PartialOrd> Default for BernoulliNBSearchParameters<T> {
     fn default() -> Self {
-        let default_params = BernoulliNBParameters::default();
+        let default_params = BernoulliNBParameters::<T>::default();
 
         BernoulliNBSearchParameters {
             alpha: vec![default_params.alpha],
@@ -250,8 +240,7 @@
     }
 }
 
-impl<T: RealNumber> BernoulliNBDistribution<T> {
->>>>>>> 764309e3
+impl<TY: Number + Ord + Unsigned> BernoulliNBDistribution<TY> {
     /// Fits the distribution to a NxM matrix where N is number of samples and M is number of features.
     /// * `x` - training data.
     /// * `y` - vector with target values (classes) of length N.
