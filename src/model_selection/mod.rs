//! # Model Selection methods
//!
//! In statistics and machine learning we usually split our data into two sets: one for training and the other one for testing.
//! We fit our model to the training data, in order to make predictions on the test data. We do that to avoid overfitting or underfitting model to our data.
//! Overfitting is bad because the model we trained fits trained data too well and can’t make any inferences on new data.
//! Underfitted is bad because the model is undetrained and does not fit the training data well.
//! Splitting data into multiple subsets helps us to find the right combination of hyperparameters, estimate model performance and choose the right model for
//! the data.
//!
//! In SmartCore a random split into training and test sets can be quickly computed with the [train_test_split](./fn.train_test_split.html) helper function.
//!
//! ```
//! use crate::smartcore::linalg::BaseMatrix;
//! use smartcore::linalg::base::Array;
//! use smartcore::linalg::dense::matrix::DenseMatrix;
//! use smartcore::model_selection::train_test_split;
//!
//! //Iris data
//! let x = DenseMatrix::from_2d_array(&[
//!           &[5.1, 3.5, 1.4, 0.2],
//!           &[4.9, 3.0, 1.4, 0.2],
//!           &[4.7, 3.2, 1.3, 0.2],
//!           &[4.6, 3.1, 1.5, 0.2],
//!           &[5.0, 3.6, 1.4, 0.2],
//!           &[5.4, 3.9, 1.7, 0.4],
//!           &[4.6, 3.4, 1.4, 0.3],
//!           &[5.0, 3.4, 1.5, 0.2],
//!           &[4.4, 2.9, 1.4, 0.2],
//!           &[4.9, 3.1, 1.5, 0.1],
//!           &[7.0, 3.2, 4.7, 1.4],
//!           &[6.4, 3.2, 4.5, 1.5],
//!           &[6.9, 3.1, 4.9, 1.5],
//!           &[5.5, 2.3, 4.0, 1.3],
//!           &[6.5, 2.8, 4.6, 1.5],
//!           &[5.7, 2.8, 4.5, 1.3],
//!           &[6.3, 3.3, 4.7, 1.6],
//!           &[4.9, 2.4, 3.3, 1.0],
//!           &[6.6, 2.9, 4.6, 1.3],
//!           &[5.2, 2.7, 3.9, 1.4],
//!           ]);
//! let y: Vec<f64> = vec![
//!           0., 0., 0., 0., 0., 0., 0., 0., 0., 0., 1., 1., 1., 1., 1., 1., 1., 1., 1., 1.,
//! ];
//!
//! let (x_train, x_test, y_train, y_test) = train_test_split(&x, &y, 0.2, true);
//!
//! println!("X train: {:?}, y train: {}, X test: {:?}, y test: {}",
//!             x_train.shape(), y_train.len(), x_test.shape(), y_test.len());
//! ```
//!
//! When we partition the available data into two disjoint sets, we drastically reduce the number of samples that can be used for training.
//!
//! One way to solve this problem is to use k-fold cross-validation. With k-fold validation, the dataset is split into k disjoint sets.
//! A model is trained using k - 1 of the folds, and the resulting model is validated on the remaining portion of the data.
//!
//! The simplest way to run cross-validation is to use the [cross_val_score](./fn.cross_validate.html) helper function on your estimator and the dataset.
//!
//! ```
//! use smartcore::linalg::dense::matrix::DenseMatrix;
//! use smartcore::model_selection::{KFold, cross_validate};
//! use smartcore::metrics::accuracy;
//! use smartcore::linear::logistic_regression::LogisticRegression;
//!
//! //Iris data
//! let x = DenseMatrix::from_2d_array(&[
//!           &[5.1, 3.5, 1.4, 0.2],
//!           &[4.9, 3.0, 1.4, 0.2],
//!           &[4.7, 3.2, 1.3, 0.2],
//!           &[4.6, 3.1, 1.5, 0.2],
//!           &[5.0, 3.6, 1.4, 0.2],
//!           &[5.4, 3.9, 1.7, 0.4],
//!           &[4.6, 3.4, 1.4, 0.3],
//!           &[5.0, 3.4, 1.5, 0.2],
//!           &[4.4, 2.9, 1.4, 0.2],
//!           &[4.9, 3.1, 1.5, 0.1],
//!           &[7.0, 3.2, 4.7, 1.4],
//!           &[6.4, 3.2, 4.5, 1.5],
//!           &[6.9, 3.1, 4.9, 1.5],
//!           &[5.5, 2.3, 4.0, 1.3],
//!           &[6.5, 2.8, 4.6, 1.5],
//!           &[5.7, 2.8, 4.5, 1.3],
//!           &[6.3, 3.3, 4.7, 1.6],
//!           &[4.9, 2.4, 3.3, 1.0],
//!           &[6.6, 2.9, 4.6, 1.3],
//!           &[5.2, 2.7, 3.9, 1.4],
//!           ]);
//! let y: Vec<i8> = vec![
//!           0, 0, 0, 0, 0, 0, 0, 0, 0, 0, 1, 1, 1, 1, 1, 1, 1, 1, 1, 1,
//! ];
//!
//! let cv = KFold::default().with_n_splits(3);
//!
//! let results = cross_validate(LogisticRegression::fit,   //estimator
//!                                 &x, &y,                 //data
//!                                 &Default::default(),     //hyperparameters
//!                                 &cv,                     //cross validation split
//!                                 &accuracy).unwrap();    //metric
//!
//! println!("Training accuracy: {}, test accuracy: {}",
//!     results.mean_test_score(), results.mean_train_score());
//! ```
//!
//! The function [cross_val_predict](./fn.cross_val_predict.html) has a similar interface to `cross_val_score`,
//! but instead of test error it calculates predictions for all samples in the test set.

use rand::seq::SliceRandom;
use rand::thread_rng;
use std::fmt::{Debug, Display};

use crate::api::Predictor;
use crate::error::Failed;
use crate::linalg::base::{Array1, Array2};
use crate::num::Number;

pub(crate) mod kfold;

pub use kfold::{KFold, KFoldIter};

/// An interface for the K-Folds cross-validator
pub trait BaseKFold {
    /// An iterator over indices that split data into training and test set.
    type Output: Iterator<Item = (Vec<usize>, Vec<usize>)>;
    /// Return a tuple containing the the training set indices for that split and
    /// the testing set indices for that split.
    fn split<T: Number, X: Array2<T>>(&self, x: &X) -> Self::Output;
    /// Returns the number of splits
    fn n_splits(&self) -> usize;
}

/// Splits data into 2 disjoint datasets.
/// * `x` - features, matrix of size _NxM_ where _N_ is number of samples and _M_ is number of attributes.
/// * `y` - target values, should be of size _N_
/// * `test_size`, (0, 1] - the proportion of the dataset to include in the test split.
/// * `shuffle`, - whether or not to shuffle the data before splitting
pub fn train_test_split<
    TX: Debug + Display + Copy + Sized,
    TY: Debug + Display + Copy + Sized,
    X: Array2<TX>,
    Y: Array1<TY>,
>(
    x: &X,
    y: &Y,
    test_size: f32,
    shuffle: bool,
) -> (X, X, Y, Y) {
    if x.shape().0 != y.shape() {
        panic!(
            "x and y should have the same number of samples. |x|: {}, |y|: {}",
            x.shape().0,
            y.shape()
        );
    }

    if test_size <= 0. || test_size > 1.0 {
        panic!("test_size should be between 0 and 1");
    }

    let n = y.shape();

    let n_test = ((n as f32) * test_size) as usize;

    if n_test < 1 {
        panic!("number of sample is too small {}", n);
    }

    let mut indices: Vec<usize> = (0..n).collect();

    if shuffle {
        indices.shuffle(&mut thread_rng());
    }

    let x_train = x.take(&indices[n_test..n], 0);
    let x_test = x.take(&indices[0..n_test], 0);
    let y_train = y.take(&indices[n_test..n]);
    let y_test = y.take(&indices[0..n_test]);

    (x_train, x_test, y_train, y_test)
}

/// Cross validation results.
#[derive(Clone, Debug)]
pub struct CrossValidationResult {
    /// Vector with test scores on each cv split
    pub test_score: Vec<f64>,
    /// Vector with training scores on each cv split
    pub train_score: Vec<f64>,
}

impl CrossValidationResult {
    /// Average test score
    pub fn mean_test_score(&self) -> f64 {
        let sum: f64 = self.test_score.iter().sum();
        sum / self.test_score.len() as f64
    }
    /// Average training score
    pub fn mean_train_score(&self) -> f64 {
        let sum: f64 = self.train_score.iter().sum();
        sum / self.train_score.len() as f64
    }
}

/// Evaluate an estimator by cross-validation using given metric.
/// * `fit_estimator` - a `fit` function of an estimator
/// * `x` - features, matrix of size _NxM_ where _N_ is number of samples and _M_ is number of attributes.
/// * `y` - target values, should be of size _N_
/// * `parameters` - parameters of selected estimator. Use `Default::default()` for default parameters.
/// * `cv` - the cross-validation splitting strategy, should be an instance of [`BaseKFold`](./trait.BaseKFold.html)
/// * `score` - a metric to use for evaluation, see [metrics](../metrics/index.html)
pub fn cross_validate<TX, TY, X, Y, H, E, K, F, S>(
    fit_estimator: F,
<<<<<<< HEAD
    x: &X,
    y: &Y,
    parameters: H,
    cv: K,
=======
    x: &M,
    y: &M::RowVector,
    parameters: &H,
    cv: &K,
>>>>>>> 436da104
    score: S,
) -> Result<CrossValidationResult, Failed>
where
    TX: Number,
    TY: Number,
    X: Array2<TX>,
    Y: Array1<TY>,
    H: Clone,
    E: Predictor<X, Y>,
    K: BaseKFold,
    F: Fn(&X, &Y, H) -> Result<E, Failed>,
    S: Fn(&Y, &Y) -> f64,
{
    let k = cv.n_splits();
    let mut test_score = Vec::with_capacity(k);
    let mut train_score = Vec::with_capacity(k);

    for (train_idx, test_idx) in cv.split(x) {
        let train_x = x.take(&train_idx, 0);
        let train_y = y.take(&train_idx);
        let test_x = x.take(&test_idx, 0);
        let test_y = y.take(&test_idx);

        let estimator = fit_estimator(&train_x, &train_y, parameters.clone())?;

        train_score.push(score(&train_y, &estimator.predict(&train_x)?));
        test_score.push(score(&test_y, &estimator.predict(&test_x)?));
    }

    Ok(CrossValidationResult {
        test_score,
        train_score,
    })
}

/// Generate cross-validated estimates for each input data point.
/// The data is split according to the cv parameter. Each sample belongs to exactly one test set, and its prediction is computed with an estimator fitted on the corresponding training set.
/// * `fit_estimator` - a `fit` function of an estimator
/// * `x` - features, matrix of size _NxM_ where _N_ is number of samples and _M_ is number of attributes.
/// * `y` - target values, should be of size _N_
/// * `parameters` - parameters of selected estimator. Use `Default::default()` for default parameters.
/// * `cv` - the cross-validation splitting strategy, should be an instance of [`BaseKFold`](./trait.BaseKFold.html)
pub fn cross_val_predict<TX, TY, X, Y, H, E, K, F>(
    fit_estimator: F,
    x: &X,
    y: &Y,
    parameters: H,
    cv: K,
) -> Result<Y, Failed>
where
    TX: Number,
    TY: Number,
    X: Array2<TX>,
    Y: Array1<TY>,
    H: Clone,
    E: Predictor<X, Y>,
    K: BaseKFold,
    F: Fn(&X, &Y, H) -> Result<E, Failed>,
{
    let mut y_hat = Y::zeros(y.shape());

    for (train_idx, test_idx) in cv.split(x) {
        let train_x = x.take(&train_idx, 0);
        let train_y = y.take(&train_idx);
        let test_x = x.take(&test_idx, 0);

        let estimator = fit_estimator(&train_x, &train_y, parameters.clone())?;

        let y_test_hat = estimator.predict(&test_x)?;
        for (i, &idx) in test_idx.iter().enumerate() {
            y_hat.set(idx, *y_test_hat.get(i));
        }
    }

    Ok(y_hat)
}

#[cfg(test)]
mod tests {

    use super::*;
<<<<<<< HEAD
    use crate::linalg::base::Array;
    use crate::linalg::dense::matrix::DenseMatrix;
=======
    use crate::linalg::naive::dense_matrix::*;

>>>>>>> 436da104
    use crate::metrics::{accuracy, mean_absolute_error};
    use crate::model_selection::kfold::KFold;
    use crate::neighbors::knn_regressor::KNNRegressor;

    #[cfg_attr(target_arch = "wasm32", wasm_bindgen_test::wasm_bindgen_test)]
    #[test]
    fn run_train_test_split() {
        let n = 123;
        let x: DenseMatrix<f64> = DenseMatrix::rand(n, 3);
        let y = vec![0f64; n];

        let (x_train, x_test, y_train, y_test) = train_test_split(&x, &y, 0.2, true);

        assert!(
            x_train.shape().0 > (n as f64 * 0.65) as usize
                && x_train.shape().0 < (n as f64 * 0.95) as usize
        );
        assert!(
            x_test.shape().0 > (n as f64 * 0.05) as usize
                && x_test.shape().0 < (n as f64 * 0.35) as usize
        );
        assert_eq!(x_train.shape().0, y_train.len());
        assert_eq!(x_test.shape().0, y_test.len());
    }

    #[derive(Clone)]
    struct NoParameters {}

    #[cfg_attr(target_arch = "wasm32", wasm_bindgen_test::wasm_bindgen_test)]
    #[test]
    fn test_cross_validate_biased() {
        struct BiasedEstimator {}

        impl BiasedEstimator {
            fn fit<X: Array2<f32>, Y: Array1<f32>>(
                _: &X,
                _: &Y,
                _: NoParameters,
            ) -> Result<BiasedEstimator, Failed> {
                Ok(BiasedEstimator {})
            }
        }

        impl<X: Array2<f32>, Y: Array1<f32>> Predictor<X, Y> for BiasedEstimator {
            fn predict(&self, x: &X) -> Result<Y, Failed> {
                let (n, _) = x.shape();
                Ok(Y::zeros(n))
            }
        }

        let x = DenseMatrix::from_2d_array(&[
            &[5.1, 3.5, 1.4, 0.2],
            &[4.9, 3.0, 1.4, 0.2],
            &[4.7, 3.2, 1.3, 0.2],
            &[4.6, 3.1, 1.5, 0.2],
            &[5.0, 3.6, 1.4, 0.2],
            &[5.4, 3.9, 1.7, 0.4],
            &[4.6, 3.4, 1.4, 0.3],
            &[5.0, 3.4, 1.5, 0.2],
            &[4.4, 2.9, 1.4, 0.2],
            &[4.9, 3.1, 1.5, 0.1],
            &[7.0, 3.2, 4.7, 1.4],
            &[6.4, 3.2, 4.5, 1.5],
            &[6.9, 3.1, 4.9, 1.5],
            &[5.5, 2.3, 4.0, 1.3],
            &[6.5, 2.8, 4.6, 1.5],
            &[5.7, 2.8, 4.5, 1.3],
            &[6.3, 3.3, 4.7, 1.6],
            &[4.9, 2.4, 3.3, 1.0],
            &[6.6, 2.9, 4.6, 1.3],
            &[5.2, 2.7, 3.9, 1.4],
        ]);
        let y = vec![
            0., 0., 0., 0., 0., 0., 0., 0., 1., 1., 1., 1., 1., 1., 1., 1., 1., 1., 1., 1.,
        ];

        let cv = KFold {
            n_splits: 5,
            ..KFold::default()
        };

        let results = cross_validate(
            BiasedEstimator::fit,
            &x,
            &y,
            &NoParameters {},
            &cv,
            &accuracy,
        )
        .unwrap();

        assert_eq!(0.4, results.mean_test_score());
        assert_eq!(0.4, results.mean_train_score());
    }

<<<<<<< HEAD
    // #[cfg_attr(target_arch = "wasm32", wasm_bindgen_test::wasm_bindgen_test)]
    // #[test]
    // fn test_cross_validate_knn() {
    //     let x = DenseMatrix::from_2d_array(&[
    //         &[234.289, 235.6, 159., 107.608, 1947., 60.323],
    //         &[259.426, 232.5, 145.6, 108.632, 1948., 61.122],
    //         &[258.054, 368.2, 161.6, 109.773, 1949., 60.171],
    //         &[284.599, 335.1, 165., 110.929, 1950., 61.187],
    //         &[328.975, 209.9, 309.9, 112.075, 1951., 63.221],
    //         &[346.999, 193.2, 359.4, 113.27, 1952., 63.639],
    //         &[365.385, 187., 354.7, 115.094, 1953., 64.989],
    //         &[363.112, 357.8, 335., 116.219, 1954., 63.761],
    //         &[397.469, 290.4, 304.8, 117.388, 1955., 66.019],
    //         &[419.18, 282.2, 285.7, 118.734, 1956., 67.857],
    //         &[442.769, 293.6, 279.8, 120.445, 1957., 68.169],
    //         &[444.546, 468.1, 263.7, 121.95, 1958., 66.513],
    //         &[482.704, 381.3, 255.2, 123.366, 1959., 68.655],
    //         &[502.601, 393.1, 251.4, 125.368, 1960., 69.564],
    //         &[518.173, 480.6, 257.2, 127.852, 1961., 69.331],
    //         &[554.894, 400.7, 282.7, 130.081, 1962., 70.551],
    //     ]);
    //     let y = vec![
    //         83.0, 88.5, 88.2, 89.5, 96.2, 98.1, 99.0, 100.0, 101.2, 104.6, 108.4, 110.8, 112.6,
    //         114.2, 115.7, 116.9,
    //     ];

    //     let cv = KFold {
    //         n_splits: 5,
    //         ..KFold::default()
    //     };

    //     let results = cross_validate(
    //         KNNRegressor::fit,
    //         &x,
    //         &y,
    //         Default::default(),
    //         cv,
    //         &mean_absolute_error,
    //     )
    //     .unwrap();

    //     assert!(results.mean_test_score() < 15.0);
    //     assert!(results.mean_train_score() < results.mean_test_score());
    // }

    // #[cfg_attr(target_arch = "wasm32", wasm_bindgen_test::wasm_bindgen_test)]
    // #[test]
    // fn test_cross_val_predict_knn() {
    //     let x = DenseMatrix::from_2d_array(&[
    //         &[234.289, 235.6, 159., 107.608, 1947., 60.323],
    //         &[259.426, 232.5, 145.6, 108.632, 1948., 61.122],
    //         &[258.054, 368.2, 161.6, 109.773, 1949., 60.171],
    //         &[284.599, 335.1, 165., 110.929, 1950., 61.187],
    //         &[328.975, 209.9, 309.9, 112.075, 1951., 63.221],
    //         &[346.999, 193.2, 359.4, 113.27, 1952., 63.639],
    //         &[365.385, 187., 354.7, 115.094, 1953., 64.989],
    //         &[363.112, 357.8, 335., 116.219, 1954., 63.761],
    //         &[397.469, 290.4, 304.8, 117.388, 1955., 66.019],
    //         &[419.18, 282.2, 285.7, 118.734, 1956., 67.857],
    //         &[442.769, 293.6, 279.8, 120.445, 1957., 68.169],
    //         &[444.546, 468.1, 263.7, 121.95, 1958., 66.513],
    //         &[482.704, 381.3, 255.2, 123.366, 1959., 68.655],
    //         &[502.601, 393.1, 251.4, 125.368, 1960., 69.564],
    //         &[518.173, 480.6, 257.2, 127.852, 1961., 69.331],
    //         &[554.894, 400.7, 282.7, 130.081, 1962., 70.551],
    //     ]);
    //     let y = vec![
    //         83.0, 88.5, 88.2, 89.5, 96.2, 98.1, 99.0, 100.0, 101.2, 104.6, 108.4, 110.8, 112.6,
    //         114.2, 115.7, 116.9,
    //     ];

    //     let cv = KFold {
    //         n_splits: 2,
    //         ..KFold::default()
    //     };

    //     let y_hat = cross_val_predict(KNNRegressor::fit, &x, &y, Default::default(), cv).unwrap();

    //     assert!(mean_absolute_error(&y, &y_hat) < 10.0);
    // }
=======
    #[cfg_attr(target_arch = "wasm32", wasm_bindgen_test::wasm_bindgen_test)]
    #[test]
    fn test_cross_validate_knn() {
        let x = DenseMatrix::from_2d_array(&[
            &[234.289, 235.6, 159., 107.608, 1947., 60.323],
            &[259.426, 232.5, 145.6, 108.632, 1948., 61.122],
            &[258.054, 368.2, 161.6, 109.773, 1949., 60.171],
            &[284.599, 335.1, 165., 110.929, 1950., 61.187],
            &[328.975, 209.9, 309.9, 112.075, 1951., 63.221],
            &[346.999, 193.2, 359.4, 113.27, 1952., 63.639],
            &[365.385, 187., 354.7, 115.094, 1953., 64.989],
            &[363.112, 357.8, 335., 116.219, 1954., 63.761],
            &[397.469, 290.4, 304.8, 117.388, 1955., 66.019],
            &[419.18, 282.2, 285.7, 118.734, 1956., 67.857],
            &[442.769, 293.6, 279.8, 120.445, 1957., 68.169],
            &[444.546, 468.1, 263.7, 121.95, 1958., 66.513],
            &[482.704, 381.3, 255.2, 123.366, 1959., 68.655],
            &[502.601, 393.1, 251.4, 125.368, 1960., 69.564],
            &[518.173, 480.6, 257.2, 127.852, 1961., 69.331],
            &[554.894, 400.7, 282.7, 130.081, 1962., 70.551],
        ]);
        let y = vec![
            83.0, 88.5, 88.2, 89.5, 96.2, 98.1, 99.0, 100.0, 101.2, 104.6, 108.4, 110.8, 112.6,
            114.2, 115.7, 116.9,
        ];

        let cv = KFold {
            n_splits: 5,
            ..KFold::default()
        };

        let results = cross_validate(
            KNNRegressor::fit,
            &x,
            &y,
            &Default::default(),
            &cv,
            &mean_absolute_error,
        )
        .unwrap();

        assert!(results.mean_test_score() < 15.0);
        assert!(results.mean_train_score() < results.mean_test_score());
    }

    #[cfg_attr(target_arch = "wasm32", wasm_bindgen_test::wasm_bindgen_test)]
    #[test]
    fn test_cross_val_predict_knn() {
        let x = DenseMatrix::from_2d_array(&[
            &[234.289, 235.6, 159., 107.608, 1947., 60.323],
            &[259.426, 232.5, 145.6, 108.632, 1948., 61.122],
            &[258.054, 368.2, 161.6, 109.773, 1949., 60.171],
            &[284.599, 335.1, 165., 110.929, 1950., 61.187],
            &[328.975, 209.9, 309.9, 112.075, 1951., 63.221],
            &[346.999, 193.2, 359.4, 113.27, 1952., 63.639],
            &[365.385, 187., 354.7, 115.094, 1953., 64.989],
            &[363.112, 357.8, 335., 116.219, 1954., 63.761],
            &[397.469, 290.4, 304.8, 117.388, 1955., 66.019],
            &[419.18, 282.2, 285.7, 118.734, 1956., 67.857],
            &[442.769, 293.6, 279.8, 120.445, 1957., 68.169],
            &[444.546, 468.1, 263.7, 121.95, 1958., 66.513],
            &[482.704, 381.3, 255.2, 123.366, 1959., 68.655],
            &[502.601, 393.1, 251.4, 125.368, 1960., 69.564],
            &[518.173, 480.6, 257.2, 127.852, 1961., 69.331],
            &[554.894, 400.7, 282.7, 130.081, 1962., 70.551],
        ]);
        let y = vec![
            83.0, 88.5, 88.2, 89.5, 96.2, 98.1, 99.0, 100.0, 101.2, 104.6, 108.4, 110.8, 112.6,
            114.2, 115.7, 116.9,
        ];

        let cv = KFold {
            n_splits: 2,
            ..KFold::default()
        };

        let y_hat = cross_val_predict(KNNRegressor::fit, &x, &y, Default::default(), cv).unwrap();

        assert!(mean_absolute_error(&y, &y_hat) < 10.0);
    }
>>>>>>> 436da104
}<|MERGE_RESOLUTION|>--- conflicted
+++ resolved
@@ -208,17 +208,10 @@
 /// * `score` - a metric to use for evaluation, see [metrics](../metrics/index.html)
 pub fn cross_validate<TX, TY, X, Y, H, E, K, F, S>(
     fit_estimator: F,
-<<<<<<< HEAD
     x: &X,
     y: &Y,
     parameters: H,
     cv: K,
-=======
-    x: &M,
-    y: &M::RowVector,
-    parameters: &H,
-    cv: &K,
->>>>>>> 436da104
     score: S,
 ) -> Result<CrossValidationResult, Failed>
 where
@@ -300,13 +293,8 @@
 mod tests {
 
     use super::*;
-<<<<<<< HEAD
     use crate::linalg::base::Array;
     use crate::linalg::dense::matrix::DenseMatrix;
-=======
-    use crate::linalg::naive::dense_matrix::*;
-
->>>>>>> 436da104
     use crate::metrics::{accuracy, mean_absolute_error};
     use crate::model_selection::kfold::KFold;
     use crate::neighbors::knn_regressor::KNNRegressor;
@@ -402,88 +390,6 @@
         assert_eq!(0.4, results.mean_train_score());
     }
 
-<<<<<<< HEAD
-    // #[cfg_attr(target_arch = "wasm32", wasm_bindgen_test::wasm_bindgen_test)]
-    // #[test]
-    // fn test_cross_validate_knn() {
-    //     let x = DenseMatrix::from_2d_array(&[
-    //         &[234.289, 235.6, 159., 107.608, 1947., 60.323],
-    //         &[259.426, 232.5, 145.6, 108.632, 1948., 61.122],
-    //         &[258.054, 368.2, 161.6, 109.773, 1949., 60.171],
-    //         &[284.599, 335.1, 165., 110.929, 1950., 61.187],
-    //         &[328.975, 209.9, 309.9, 112.075, 1951., 63.221],
-    //         &[346.999, 193.2, 359.4, 113.27, 1952., 63.639],
-    //         &[365.385, 187., 354.7, 115.094, 1953., 64.989],
-    //         &[363.112, 357.8, 335., 116.219, 1954., 63.761],
-    //         &[397.469, 290.4, 304.8, 117.388, 1955., 66.019],
-    //         &[419.18, 282.2, 285.7, 118.734, 1956., 67.857],
-    //         &[442.769, 293.6, 279.8, 120.445, 1957., 68.169],
-    //         &[444.546, 468.1, 263.7, 121.95, 1958., 66.513],
-    //         &[482.704, 381.3, 255.2, 123.366, 1959., 68.655],
-    //         &[502.601, 393.1, 251.4, 125.368, 1960., 69.564],
-    //         &[518.173, 480.6, 257.2, 127.852, 1961., 69.331],
-    //         &[554.894, 400.7, 282.7, 130.081, 1962., 70.551],
-    //     ]);
-    //     let y = vec![
-    //         83.0, 88.5, 88.2, 89.5, 96.2, 98.1, 99.0, 100.0, 101.2, 104.6, 108.4, 110.8, 112.6,
-    //         114.2, 115.7, 116.9,
-    //     ];
-
-    //     let cv = KFold {
-    //         n_splits: 5,
-    //         ..KFold::default()
-    //     };
-
-    //     let results = cross_validate(
-    //         KNNRegressor::fit,
-    //         &x,
-    //         &y,
-    //         Default::default(),
-    //         cv,
-    //         &mean_absolute_error,
-    //     )
-    //     .unwrap();
-
-    //     assert!(results.mean_test_score() < 15.0);
-    //     assert!(results.mean_train_score() < results.mean_test_score());
-    // }
-
-    // #[cfg_attr(target_arch = "wasm32", wasm_bindgen_test::wasm_bindgen_test)]
-    // #[test]
-    // fn test_cross_val_predict_knn() {
-    //     let x = DenseMatrix::from_2d_array(&[
-    //         &[234.289, 235.6, 159., 107.608, 1947., 60.323],
-    //         &[259.426, 232.5, 145.6, 108.632, 1948., 61.122],
-    //         &[258.054, 368.2, 161.6, 109.773, 1949., 60.171],
-    //         &[284.599, 335.1, 165., 110.929, 1950., 61.187],
-    //         &[328.975, 209.9, 309.9, 112.075, 1951., 63.221],
-    //         &[346.999, 193.2, 359.4, 113.27, 1952., 63.639],
-    //         &[365.385, 187., 354.7, 115.094, 1953., 64.989],
-    //         &[363.112, 357.8, 335., 116.219, 1954., 63.761],
-    //         &[397.469, 290.4, 304.8, 117.388, 1955., 66.019],
-    //         &[419.18, 282.2, 285.7, 118.734, 1956., 67.857],
-    //         &[442.769, 293.6, 279.8, 120.445, 1957., 68.169],
-    //         &[444.546, 468.1, 263.7, 121.95, 1958., 66.513],
-    //         &[482.704, 381.3, 255.2, 123.366, 1959., 68.655],
-    //         &[502.601, 393.1, 251.4, 125.368, 1960., 69.564],
-    //         &[518.173, 480.6, 257.2, 127.852, 1961., 69.331],
-    //         &[554.894, 400.7, 282.7, 130.081, 1962., 70.551],
-    //     ]);
-    //     let y = vec![
-    //         83.0, 88.5, 88.2, 89.5, 96.2, 98.1, 99.0, 100.0, 101.2, 104.6, 108.4, 110.8, 112.6,
-    //         114.2, 115.7, 116.9,
-    //     ];
-
-    //     let cv = KFold {
-    //         n_splits: 2,
-    //         ..KFold::default()
-    //     };
-
-    //     let y_hat = cross_val_predict(KNNRegressor::fit, &x, &y, Default::default(), cv).unwrap();
-
-    //     assert!(mean_absolute_error(&y, &y_hat) < 10.0);
-    // }
-=======
     #[cfg_attr(target_arch = "wasm32", wasm_bindgen_test::wasm_bindgen_test)]
     #[test]
     fn test_cross_validate_knn() {
@@ -519,8 +425,8 @@
             KNNRegressor::fit,
             &x,
             &y,
-            &Default::default(),
-            &cv,
+            Default::default(),
+            cv,
             &mean_absolute_error,
         )
         .unwrap();
@@ -564,5 +470,4 @@
 
         assert!(mean_absolute_error(&y, &y_hat) < 10.0);
     }
->>>>>>> 436da104
 }