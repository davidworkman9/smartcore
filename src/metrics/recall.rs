--- conflicted
+++ resolved
@@ -18,8 +18,6 @@
 //!
 //! <script src="https://polyfill.io/v3/polyfill.min.js?features=es6"></script>
 //! <script id="MathJax-script" async src="https://cdn.jsdelivr.net/npm/mathjax@3/es5/tex-mml-chtml.js"></script>
-use std::collections::HashSet;
-use std::convert::TryInto;
 
 #[cfg(feature = "serde")]
 use serde::{Deserialize, Serialize};
@@ -45,7 +43,6 @@
             );
         }
 
-<<<<<<< HEAD
         let mut tp = 0;
         let mut p = 0;
         let n = y_true.shape();
@@ -68,39 +65,12 @@
                 p += 1;
 
                 if y_pred.get(i) == &T::one() {
-=======
-        let mut classes = HashSet::new();
-        for i in 0..y_true.len() {
-            classes.insert(y_true.get(i).to_f64_bits());
-        }
-        let classes: i64 = classes.len().try_into().unwrap();
-
-        let mut tp = 0;
-        let mut fne = 0;
-        for i in 0..y_true.len() {
-            if y_pred.get(i) == y_true.get(i) {
-                if classes == 2 {
-                    if y_true.get(i) == T::one() {
-                        tp += 1;
-                    }
-                } else {
->>>>>>> 436da104
                     tp += 1;
                 }
-            } else if classes == 2 {
-                if y_true.get(i) != T::one() {
-                    fne += 1;
-                }
-            } else {
-                fne += 1;
             }
         }
-<<<<<<< HEAD
 
         tp as f64 / p as f64
-=======
-        T::from_i64(tp).unwrap() / (T::from_i64(tp).unwrap() + T::from_i64(fne).unwrap())
->>>>>>> 436da104
     }
 }
 
