//! # Decision Tree Classifier
//!
//! The process of building a classification tree is similar to the task of building a [regression tree](../decision_tree_regressor/index.html).
//! However, in the classification setting one of these criteriums is used for making the binary splits:
//!
//! * Classification error rate, \\(E = 1 - \max_k(p_{mk})\\)
//!
//! * Gini index, \\(G = \sum_{k=1}^K p_{mk}(1 - p_{mk})\\)
//!
//! * Entropy, \\(D = -\sum_{k=1}^K p_{mk}\log p_{mk}\\)
//!
//! where \\(p_{mk}\\) represents the proportion of training observations in the *m*th region that are from the *k*th class.
//!
//! The classification error rate is simply the fraction of the training observations in that region that do not belong to the most common class.
//! Classification error is not sufficiently sensitive for tree-growing, and in practice Gini index or Entropy are preferable.
//!
//! The Gini index is referred to as a measure of node purity. A small value indicates that a node contains predominantly observations from a single class.
//!
//! The Entropy, like Gini index will take on a small value if the *m*th node is pure.
//!
//! Example:
//!
//! ```
//! use smartcore::linalg::dense::matrix::DenseMatrix;
//! use smartcore::tree::decision_tree_classifier::*;
//!
//! // Iris dataset
//! let x = DenseMatrix::from_2d_array(&[
//!            &[5.1, 3.5, 1.4, 0.2],
//!            &[4.9, 3.0, 1.4, 0.2],
//!            &[4.7, 3.2, 1.3, 0.2],
//!            &[4.6, 3.1, 1.5, 0.2],
//!            &[5.0, 3.6, 1.4, 0.2],
//!            &[5.4, 3.9, 1.7, 0.4],
//!            &[4.6, 3.4, 1.4, 0.3],
//!            &[5.0, 3.4, 1.5, 0.2],
//!            &[4.4, 2.9, 1.4, 0.2],
//!            &[4.9, 3.1, 1.5, 0.1],
//!            &[7.0, 3.2, 4.7, 1.4],
//!            &[6.4, 3.2, 4.5, 1.5],
//!            &[6.9, 3.1, 4.9, 1.5],
//!            &[5.5, 2.3, 4.0, 1.3],
//!            &[6.5, 2.8, 4.6, 1.5],
//!            &[5.7, 2.8, 4.5, 1.3],
//!            &[6.3, 3.3, 4.7, 1.6],
//!            &[4.9, 2.4, 3.3, 1.0],
//!            &[6.6, 2.9, 4.6, 1.3],
//!            &[5.2, 2.7, 3.9, 1.4],
//!         ]);
//! let y = vec![ 0, 0, 0, 0, 0, 0, 0, 0,
//!            1, 1, 1, 1, 1, 1, 1, 1, 1, 1, 1, 1];
//!
//! let tree = DecisionTreeClassifier::fit(&x, &y, Default::default()).unwrap();
//!
//! let y_hat = tree.predict(&x).unwrap(); // use the same data for prediction
//! ```
//!
//!
//! ## References:
//! * ["Classification and regression trees", Breiman, L, Friedman, J H, Olshen, R A, and Stone, C J, 1984](https://www.sciencebase.gov/catalog/item/545d07dfe4b0ba8303f728c1)
//! * ["An Introduction to Statistical Learning", James G., Witten D., Hastie T., Tibshirani R., Chapter 8](http://faculty.marshall.usc.edu/gareth-james/ISL/)
//!
//! <script src="https://polyfill.io/v3/polyfill.min.js?features=es6"></script>
//! <script id="MathJax-script" async src="https://cdn.jsdelivr.net/npm/mathjax@3/es5/tex-mml-chtml.js"></script>
use std::collections::LinkedList;
use std::default::Default;
use std::fmt::Debug;
use std::marker::PhantomData;

use rand::seq::SliceRandom;
use rand::Rng;
#[cfg(feature = "serde")]
use serde::{Deserialize, Serialize};

use crate::api::{Predictor, SupervisedEstimator};
use crate::error::Failed;
use crate::linalg::base::{Array1, Array2, MutArrayView1};
use crate::num::Number;

#[cfg_attr(feature = "serde", derive(Serialize, Deserialize))]
#[derive(Debug, Clone)]
/// Parameters of Decision Tree
pub struct DecisionTreeClassifierParameters {
    /// Split criteria to use when building a tree.
    pub criterion: SplitCriterion,
    /// The maximum depth of the tree.
    pub max_depth: Option<u16>,
    /// The minimum number of samples required to be at a leaf node.
    pub min_samples_leaf: usize,
    /// The minimum number of samples required to split an internal node.
    pub min_samples_split: usize,
}

/// Decision Tree
#[cfg_attr(feature = "serde", derive(Serialize, Deserialize))]
#[derive(Debug)]
pub struct DecisionTreeClassifier<
    TX: Number + PartialOrd,
    TY: Number + Ord,
    X: Array2<TX>,
    Y: Array1<TY>,
> {
    nodes: Vec<Node>,
    parameters: DecisionTreeClassifierParameters,
    num_classes: usize,
    classes: Vec<TY>,
    depth: u16,
    _phantom_tx: PhantomData<TX>,
    _phantom_x: PhantomData<X>,
    _phantom_y: PhantomData<Y>,
}

/// The function to measure the quality of a split.
#[cfg_attr(feature = "serde", derive(Serialize, Deserialize))]
#[derive(Debug, Clone)]
pub enum SplitCriterion {
    /// [Gini index](../decision_tree_classifier/index.html)
    Gini,
    /// [Entropy](../decision_tree_classifier/index.html)
    Entropy,
    /// [Classification error](../decision_tree_classifier/index.html)
    ClassificationError,
}

#[cfg_attr(feature = "serde", derive(Serialize, Deserialize))]
#[derive(Debug)]
<<<<<<< HEAD
struct Node {
    index: usize,
=======
struct Node<T: RealNumber> {
    _index: usize,
>>>>>>> 436da104
    output: usize,
    split_feature: usize,
    split_value: Option<f64>,
    split_score: Option<f64>,
    true_child: Option<usize>,
    false_child: Option<usize>,
}

impl<TX: Number + PartialOrd, TY: Number + Ord, X: Array2<TX>, Y: Array1<TY>> PartialEq
    for DecisionTreeClassifier<TX, TY, X, Y>
{
    fn eq(&self, other: &Self) -> bool {
        if self.depth != other.depth
            || self.num_classes != other.num_classes
            || self.nodes.len() != other.nodes.len()
        {
            false
        } else {
            self.classes
                .iter()
                .zip(other.classes.iter())
                .all(|(a, b)| a == b)
                && self
                    .nodes
                    .iter()
                    .zip(other.nodes.iter())
                    .all(|(a, b)| a == b)
        }
    }
}

impl PartialEq for Node {
    fn eq(&self, other: &Self) -> bool {
        self.output == other.output
            && self.split_feature == other.split_feature
            && match (self.split_value, other.split_value) {
                (Some(a), Some(b)) => (a - b).abs() < std::f64::EPSILON,
                (None, None) => true,
                _ => false,
            }
            && match (self.split_score, other.split_score) {
                (Some(a), Some(b)) => (a - b).abs() < std::f64::EPSILON,
                (None, None) => true,
                _ => false,
            }
    }
}

impl DecisionTreeClassifierParameters {
    /// Split criteria to use when building a tree.
    pub fn with_criterion(mut self, criterion: SplitCriterion) -> Self {
        self.criterion = criterion;
        self
    }
    /// The maximum depth of the tree.
    pub fn with_max_depth(mut self, max_depth: u16) -> Self {
        self.max_depth = Some(max_depth);
        self
    }
    /// The minimum number of samples required to be at a leaf node.
    pub fn with_min_samples_leaf(mut self, min_samples_leaf: usize) -> Self {
        self.min_samples_leaf = min_samples_leaf;
        self
    }
    /// The minimum number of samples required to split an internal node.
    pub fn with_min_samples_split(mut self, min_samples_split: usize) -> Self {
        self.min_samples_split = min_samples_split;
        self
    }
}

impl Default for DecisionTreeClassifierParameters {
    fn default() -> Self {
        DecisionTreeClassifierParameters {
            criterion: SplitCriterion::Gini,
            max_depth: None,
            min_samples_leaf: 1,
            min_samples_split: 2,
        }
    }
}

impl Node {
    fn new(index: usize, output: usize) -> Self {
        Node {
            _index: index,
            output,
            split_feature: 0,
            split_value: Option::None,
            split_score: Option::None,
            true_child: Option::None,
            false_child: Option::None,
        }
    }
}

struct NodeVisitor<'a, TX: Number + PartialOrd, X: Array2<TX>> {
    x: &'a X,
    y: &'a [usize],
    node: usize,
    samples: Vec<usize>,
    order: &'a [Vec<usize>],
    true_child_output: usize,
    false_child_output: usize,
    level: u16,
    phantom: PhantomData<&'a TX>,
}

fn impurity(criterion: &SplitCriterion, count: &[usize], n: usize) -> f64 {
    let mut impurity = 0f64;

    match criterion {
        SplitCriterion::Gini => {
            impurity = 1f64;
            for count_i in count.iter() {
                if *count_i > 0 {
                    let p = *count_i as f64 / n as f64;
                    impurity -= p * p;
                }
            }
        }

        SplitCriterion::Entropy => {
            for count_i in count.iter() {
                if *count_i > 0 {
                    let p = *count_i as f64 / n as f64;
                    impurity -= p * p.log2();
                }
            }
        }
        SplitCriterion::ClassificationError => {
            for count_i in count.iter() {
                if *count_i > 0 {
                    impurity = impurity.max(*count_i as f64 / n as f64);
                }
            }
            impurity = (1f64 - impurity).abs();
        }
    }

    impurity
}

impl<'a, TX: Number + PartialOrd, X: Array2<TX>> NodeVisitor<'a, TX, X> {
    fn new(
        node_id: usize,
        samples: Vec<usize>,
        order: &'a [Vec<usize>],
        x: &'a X,
        y: &'a [usize],
        level: u16,
    ) -> Self {
        NodeVisitor {
            x,
            y,
            node: node_id,
            samples,
            order,
            true_child_output: 0,
            false_child_output: 0,
            level,
            phantom: PhantomData,
        }
    }
}

pub(crate) fn which_max(x: &[usize]) -> usize {
    let mut m = x[0];
    let mut which = 0;

    for (i, x_i) in x.iter().enumerate().skip(1) {
        if *x_i > m {
            m = *x_i;
            which = i;
        }
    }

    which
}

impl<TX: Number + PartialOrd, TY: Number + Ord, X: Array2<TX>, Y: Array1<TY>>
    SupervisedEstimator<X, Y, DecisionTreeClassifierParameters>
    for DecisionTreeClassifier<TX, TY, X, Y>
{
    fn fit(x: &X, y: &Y, parameters: DecisionTreeClassifierParameters) -> Result<Self, Failed> {
        DecisionTreeClassifier::fit(x, y, parameters)
    }
}

impl<TX: Number + PartialOrd, TY: Number + Ord, X: Array2<TX>, Y: Array1<TY>> Predictor<X, Y>
    for DecisionTreeClassifier<TX, TY, X, Y>
{
    fn predict(&self, x: &X) -> Result<Y, Failed> {
        self.predict(x)
    }
}

impl<TX: Number + PartialOrd, TY: Number + Ord, X: Array2<TX>, Y: Array1<TY>>
    DecisionTreeClassifier<TX, TY, X, Y>
{
    /// Build a decision tree classifier from the training data.
    /// * `x` - _NxM_ matrix with _N_ observations and _M_ features in each observation.
    /// * `y` - the target class values
    pub fn fit(
        x: &X,
        y: &Y,
        parameters: DecisionTreeClassifierParameters,
    ) -> Result<DecisionTreeClassifier<TX, TY, X, Y>, Failed> {
        let (x_nrows, num_attributes) = x.shape();
        let samples = vec![1; x_nrows];
        DecisionTreeClassifier::fit_weak_learner(
            x,
            y,
            samples,
            num_attributes,
            parameters,
            &mut rand::thread_rng(),
        )
    }

    pub(crate) fn fit_weak_learner(
        x: &X,
        y: &Y,
        samples: Vec<usize>,
        mtry: usize,
        parameters: DecisionTreeClassifierParameters,
<<<<<<< HEAD
    ) -> Result<DecisionTreeClassifier<TX, TY, X, Y>, Failed> {
        let y_ncols = y.shape();
=======
        rng: &mut impl Rng,
    ) -> Result<DecisionTreeClassifier<T>, Failed> {
        let y_m = M::from_row_vector(y.clone());
        let (_, y_ncols) = y_m.shape();
>>>>>>> 436da104
        let (_, num_attributes) = x.shape();
        let classes = y.unique();
        let k = classes.len();
        if k < 2 {
            return Err(Failed::fit(&format!(
                "Incorrect number of classes: {}. Should be >= 2.",
                k
            )));
        }

        let mut yi: Vec<usize> = vec![0; y_ncols];

        for (i, yi_i) in yi.iter_mut().enumerate().take(y_ncols) {
            let yc = y.get(i);
            *yi_i = classes.iter().position(|c| yc == c).unwrap();
        }

        let mut nodes: Vec<Node> = Vec::new();

        let mut count = vec![0; k];
        for i in 0..y_ncols {
            count[yi[i]] += samples[i];
        }

        let root = Node::new(0, which_max(&count));
        nodes.push(root);
        let mut order: Vec<Vec<usize>> = Vec::new();

        for i in 0..num_attributes {
            let mut col_i: Vec<TX> = x.get_col(i).iterator(0).map(|v| *v).collect();
            order.push(col_i.argsort_mut());
        }

        let mut tree = DecisionTreeClassifier {
            nodes,
            parameters,
            num_classes: k,
            classes,
            depth: 0,
            _phantom_tx: PhantomData,
            _phantom_x: PhantomData,
            _phantom_y: PhantomData,
        };

<<<<<<< HEAD
        let mut visitor = NodeVisitor::<TX, X>::new(0, samples, &order, &x, &yi, 1);
=======
        let mut visitor = NodeVisitor::<T, M>::new(0, samples, &order, x, &yi, 1);
>>>>>>> 436da104

        let mut visitor_queue: LinkedList<NodeVisitor<'_, TX, X>> = LinkedList::new();

        if tree.find_best_cutoff(&mut visitor, mtry, rng) {
            visitor_queue.push_back(visitor);
        }

        while tree.depth < tree.parameters.max_depth.unwrap_or(std::u16::MAX) {
            match visitor_queue.pop_front() {
                Some(node) => tree.split(node, mtry, &mut visitor_queue, rng),
                None => break,
            };
        }

        Ok(tree)
    }

    /// Predict class value for `x`.
    /// * `x` - _KxM_ data where _K_ is number of observations and _M_ is number of features.
    pub fn predict(&self, x: &X) -> Result<Y, Failed> {
        let mut result = Y::zeros(x.shape().0);

        let (n, _) = x.shape();

        for i in 0..n {
            result.set(i, self.classes[self.predict_for_row(x, i)]);
        }

        Ok(result)
    }

<<<<<<< HEAD
    pub(in crate) fn predict_for_row(&self, x: &X, row: usize) -> usize {
=======
    pub(crate) fn predict_for_row<M: Matrix<T>>(&self, x: &M, row: usize) -> usize {
>>>>>>> 436da104
        let mut result = 0;
        let mut queue: LinkedList<usize> = LinkedList::new();

        queue.push_back(0);

        while !queue.is_empty() {
            match queue.pop_front() {
                Some(node_id) => {
                    let node = &self.nodes[node_id];
                    if node.true_child == None && node.false_child == None {
                        result = node.output;
                    } else if x.get((row, node.split_feature)).to_f64().unwrap()
                        <= node.split_value.unwrap_or(std::f64::NAN)
                    {
                        queue.push_back(node.true_child.unwrap());
                    } else {
                        queue.push_back(node.false_child.unwrap());
                    }
                }
                None => break,
            };
        }

        result
    }

<<<<<<< HEAD
    fn find_best_cutoff(&mut self, visitor: &mut NodeVisitor<'_, TX, X>, mtry: usize) -> bool {
=======
    fn find_best_cutoff<M: Matrix<T>>(
        &mut self,
        visitor: &mut NodeVisitor<'_, T, M>,
        mtry: usize,
        rng: &mut impl Rng,
    ) -> bool {
>>>>>>> 436da104
        let (n_rows, n_attr) = visitor.x.shape();

        let mut label = Option::None;
        let mut is_pure = true;
        for i in 0..n_rows {
            if visitor.samples[i] > 0 {
                if label == Option::None {
                    label = Option::Some(visitor.y[i]);
                } else if visitor.y[i] != label.unwrap() {
                    is_pure = false;
                    break;
                }
            }
        }

        if is_pure {
            return false;
        }

        let n = visitor.samples.iter().sum();

        if n <= self.parameters.min_samples_split {
            return false;
        }

        let mut count = vec![0; self.num_classes];
        let mut false_count = vec![0; self.num_classes];
        for i in 0..n_rows {
            if visitor.samples[i] > 0 {
                count[visitor.y[i]] += visitor.samples[i];
            }
        }

        let parent_impurity = impurity(&self.parameters.criterion, &count, n);

        let mut variables = (0..n_attr).collect::<Vec<_>>();

        if mtry < n_attr {
            variables.shuffle(rng);
        }

        for variable in variables.iter().take(mtry) {
            self.find_best_split(
                visitor,
                n,
                &count,
                &mut false_count,
                parent_impurity,
                *variable,
            );
        }

        self.nodes[visitor.node].split_score != Option::None
    }

    fn find_best_split(
        &mut self,
        visitor: &mut NodeVisitor<'_, TX, X>,
        n: usize,
        count: &[usize],
<<<<<<< HEAD
        false_count: &mut Vec<usize>,
        parent_impurity: f64,
=======
        false_count: &mut [usize],
        parent_impurity: T,
>>>>>>> 436da104
        j: usize,
    ) {
        let mut true_count = vec![0; self.num_classes];
        let mut prevx = Option::None;
        let mut prevy = 0;

        for i in visitor.order[j].iter() {
            if visitor.samples[*i] > 0 {
                let x_ij = *visitor.x.get((*i, j));

                if prevx.is_none() || x_ij == prevx.unwrap() || visitor.y[*i] == prevy {
                    prevx = Some(x_ij);
                    prevy = visitor.y[*i];
                    true_count[visitor.y[*i]] += visitor.samples[*i];
                    continue;
                }

                let tc = true_count.iter().sum();
                let fc = n - tc;

                if tc < self.parameters.min_samples_leaf || fc < self.parameters.min_samples_leaf {
                    prevx = Some(x_ij);
                    prevy = visitor.y[*i];
                    true_count[visitor.y[*i]] += visitor.samples[*i];
                    continue;
                }

                for l in 0..self.num_classes {
                    false_count[l] = count[l] - true_count[l];
                }

                let true_label = which_max(&true_count);
                let false_label = which_max(false_count);
                let gain = parent_impurity
<<<<<<< HEAD
                    - tc as f64 / n as f64 * impurity(&self.parameters.criterion, &true_count, tc)
                    - fc as f64 / n as f64 * impurity(&self.parameters.criterion, &false_count, fc);
=======
                    - T::from(tc).unwrap() / T::from(n).unwrap()
                        * impurity(&self.parameters.criterion, &true_count, tc)
                    - T::from(fc).unwrap() / T::from(n).unwrap()
                        * impurity(&self.parameters.criterion, false_count, fc);
>>>>>>> 436da104

                if self.nodes[visitor.node].split_score == Option::None
                    || gain > self.nodes[visitor.node].split_score.unwrap()
                {
                    self.nodes[visitor.node].split_feature = j;
                    self.nodes[visitor.node].split_value =
                        Option::Some((x_ij + prevx.unwrap()).to_f64().unwrap() / 2f64);
                    self.nodes[visitor.node].split_score = Option::Some(gain);
                    visitor.true_child_output = true_label;
                    visitor.false_child_output = false_label;
                }

                prevx = Some(x_ij);
                prevy = visitor.y[*i];
                true_count[visitor.y[*i]] += visitor.samples[*i];
            }
        }
    }

    fn split<'a>(
        &mut self,
        mut visitor: NodeVisitor<'a, TX, X>,
        mtry: usize,
<<<<<<< HEAD
        visitor_queue: &mut LinkedList<NodeVisitor<'a, TX, X>>,
=======
        visitor_queue: &mut LinkedList<NodeVisitor<'a, T, M>>,
        rng: &mut impl Rng,
>>>>>>> 436da104
    ) -> bool {
        let (n, _) = visitor.x.shape();
        let mut tc = 0;
        let mut fc = 0;
        let mut true_samples: Vec<usize> = vec![0; n];

        for (i, true_sample) in true_samples.iter_mut().enumerate().take(n) {
            if visitor.samples[i] > 0 {
                if visitor
                    .x
                    .get((i, self.nodes[visitor.node].split_feature))
                    .to_f64()
                    .unwrap()
                    <= self.nodes[visitor.node]
                        .split_value
                        .unwrap_or(std::f64::NAN)
                {
                    *true_sample = visitor.samples[i];
                    tc += *true_sample;
                    visitor.samples[i] = 0;
                } else {
                    fc += visitor.samples[i];
                }
            }
        }

        if tc < self.parameters.min_samples_leaf || fc < self.parameters.min_samples_leaf {
            self.nodes[visitor.node].split_feature = 0;
            self.nodes[visitor.node].split_value = Option::None;
            self.nodes[visitor.node].split_score = Option::None;
            return false;
        }

        let true_child_idx = self.nodes.len();
        self.nodes
            .push(Node::new(true_child_idx, visitor.true_child_output));
        let false_child_idx = self.nodes.len();
        self.nodes
            .push(Node::new(false_child_idx, visitor.false_child_output));

        self.nodes[visitor.node].true_child = Some(true_child_idx);
        self.nodes[visitor.node].false_child = Some(false_child_idx);

        self.depth = u16::max(self.depth, visitor.level + 1);

        let mut true_visitor = NodeVisitor::<TX, X>::new(
            true_child_idx,
            true_samples,
            visitor.order,
            visitor.x,
            visitor.y,
            visitor.level + 1,
        );

        if self.find_best_cutoff(&mut true_visitor, mtry, rng) {
            visitor_queue.push_back(true_visitor);
        }

        let mut false_visitor = NodeVisitor::<TX, X>::new(
            false_child_idx,
            visitor.samples,
            visitor.order,
            visitor.x,
            visitor.y,
            visitor.level + 1,
        );

        if self.find_best_cutoff(&mut false_visitor, mtry, rng) {
            visitor_queue.push_back(false_visitor);
        }

        true
    }
}

#[cfg(test)]
mod tests {
    use super::*;
    use crate::linalg::dense::matrix::DenseMatrix;

    #[cfg_attr(target_arch = "wasm32", wasm_bindgen_test::wasm_bindgen_test)]
    #[test]
    fn gini_impurity() {
        assert!(
            (impurity(&SplitCriterion::Gini, &vec![7, 3], 10) - 0.42).abs() < std::f64::EPSILON
        );
        assert!(
            (impurity(&SplitCriterion::Entropy, &vec![7, 3], 10) - 0.8812908992306927).abs()
                < std::f64::EPSILON
        );
        assert!(
            (impurity(&SplitCriterion::ClassificationError, &vec![7, 3], 10) - 0.3).abs()
                < std::f64::EPSILON
        );
    }

    #[cfg_attr(target_arch = "wasm32", wasm_bindgen_test::wasm_bindgen_test)]
    #[test]
    fn fit_predict_iris() {
        let x = DenseMatrix::from_2d_array(&[
            &[5.1, 3.5, 1.4, 0.2],
            &[4.9, 3.0, 1.4, 0.2],
            &[4.7, 3.2, 1.3, 0.2],
            &[4.6, 3.1, 1.5, 0.2],
            &[5.0, 3.6, 1.4, 0.2],
            &[5.4, 3.9, 1.7, 0.4],
            &[4.6, 3.4, 1.4, 0.3],
            &[5.0, 3.4, 1.5, 0.2],
            &[4.4, 2.9, 1.4, 0.2],
            &[4.9, 3.1, 1.5, 0.1],
            &[7.0, 3.2, 4.7, 1.4],
            &[6.4, 3.2, 4.5, 1.5],
            &[6.9, 3.1, 4.9, 1.5],
            &[5.5, 2.3, 4.0, 1.3],
            &[6.5, 2.8, 4.6, 1.5],
            &[5.7, 2.8, 4.5, 1.3],
            &[6.3, 3.3, 4.7, 1.6],
            &[4.9, 2.4, 3.3, 1.0],
            &[6.6, 2.9, 4.6, 1.3],
            &[5.2, 2.7, 3.9, 1.4],
        ]);
        let y = vec![0, 0, 0, 0, 0, 0, 0, 0, 1, 1, 1, 1, 1, 1, 1, 1, 1, 1, 1, 1];

        assert_eq!(
            y,
            DecisionTreeClassifier::fit(&x, &y, Default::default())
                .and_then(|t| t.predict(&x))
                .unwrap()
        );

        assert_eq!(
            3,
            DecisionTreeClassifier::fit(
                &x,
                &y,
                DecisionTreeClassifierParameters {
                    criterion: SplitCriterion::Entropy,
                    max_depth: Some(3),
                    min_samples_leaf: 1,
                    min_samples_split: 2
                }
            )
            .unwrap()
            .depth
        );
    }

    #[cfg_attr(target_arch = "wasm32", wasm_bindgen_test::wasm_bindgen_test)]
    #[test]
    fn fit_predict_baloons() {
        let x = DenseMatrix::from_2d_array(&[
            &[1., 1., 1., 0.],
            &[1., 1., 1., 0.],
            &[1., 1., 1., 1.],
            &[1., 1., 0., 0.],
            &[1., 1., 0., 1.],
            &[1., 0., 1., 0.],
            &[1., 0., 1., 0.],
            &[1., 0., 1., 1.],
            &[1., 0., 0., 0.],
            &[1., 0., 0., 1.],
            &[0., 1., 1., 0.],
            &[0., 1., 1., 0.],
            &[0., 1., 1., 1.],
            &[0., 1., 0., 0.],
            &[0., 1., 0., 1.],
            &[0., 0., 1., 0.],
            &[0., 0., 1., 0.],
            &[0., 0., 1., 1.],
            &[0., 0., 0., 0.],
            &[0., 0., 0., 1.],
        ]);
        let y = vec![1, 1, 0, 0, 0, 1, 1, 0, 0, 0, 1, 1, 0, 0, 0, 1, 1, 0, 0, 0];

        assert_eq!(
            y,
            DecisionTreeClassifier::fit(&x, &y, Default::default())
                .and_then(|t| t.predict(&x))
                .unwrap()
        );
    }

    #[cfg_attr(target_arch = "wasm32", wasm_bindgen_test::wasm_bindgen_test)]
    #[test]
    #[cfg(feature = "serde")]
    fn serde() {
        let x = DenseMatrix::from_2d_array(&[
            &[1., 1., 1., 0.],
            &[1., 1., 1., 0.],
            &[1., 1., 1., 1.],
            &[1., 1., 0., 0.],
            &[1., 1., 0., 1.],
            &[1., 0., 1., 0.],
            &[1., 0., 1., 0.],
            &[1., 0., 1., 1.],
            &[1., 0., 0., 0.],
            &[1., 0., 0., 1.],
            &[0., 1., 1., 0.],
            &[0., 1., 1., 0.],
            &[0., 1., 1., 1.],
            &[0., 1., 0., 0.],
            &[0., 1., 0., 1.],
            &[0., 0., 1., 0.],
            &[0., 0., 1., 0.],
            &[0., 0., 1., 1.],
            &[0., 0., 0., 0.],
            &[0., 0., 0., 1.],
        ]);
        let y = vec![1, 1, 0, 0, 0, 1, 1, 0, 0, 0, 1, 1, 0, 0, 0, 1, 1, 0, 0, 0];

        let tree = DecisionTreeClassifier::fit(&x, &y, Default::default()).unwrap();

        let deserialized_tree: DecisionTreeClassifier<f64, i64, DenseMatrix<f64>, Vec<i64>> =
            bincode::deserialize(&bincode::serialize(&tree).unwrap()).unwrap();

        assert_eq!(tree, deserialized_tree);
    }
}<|MERGE_RESOLUTION|>--- conflicted
+++ resolved
@@ -21,6 +21,8 @@
 //! Example:
 //!
 //! ```
+//! use rand::Rng;
+//! 
 //! use smartcore::linalg::dense::matrix::DenseMatrix;
 //! use smartcore::tree::decision_tree_classifier::*;
 //!
@@ -68,7 +70,7 @@
 use std::marker::PhantomData;
 
 use rand::seq::SliceRandom;
-use rand::Rng;
+
 #[cfg(feature = "serde")]
 use serde::{Deserialize, Serialize};
 
@@ -124,13 +126,8 @@
 
 #[cfg_attr(feature = "serde", derive(Serialize, Deserialize))]
 #[derive(Debug)]
-<<<<<<< HEAD
 struct Node {
     index: usize,
-=======
-struct Node<T: RealNumber> {
-    _index: usize,
->>>>>>> 436da104
     output: usize,
     split_feature: usize,
     split_value: Option<f64>,
@@ -216,7 +213,7 @@
 impl Node {
     fn new(index: usize, output: usize) -> Self {
         Node {
-            _index: index,
+            index: index,
             output,
             split_feature: 0,
             split_value: Option::None,
@@ -347,7 +344,6 @@
             samples,
             num_attributes,
             parameters,
-            &mut rand::thread_rng(),
         )
     }
 
@@ -357,15 +353,8 @@
         samples: Vec<usize>,
         mtry: usize,
         parameters: DecisionTreeClassifierParameters,
-<<<<<<< HEAD
     ) -> Result<DecisionTreeClassifier<TX, TY, X, Y>, Failed> {
         let y_ncols = y.shape();
-=======
-        rng: &mut impl Rng,
-    ) -> Result<DecisionTreeClassifier<T>, Failed> {
-        let y_m = M::from_row_vector(y.clone());
-        let (_, y_ncols) = y_m.shape();
->>>>>>> 436da104
         let (_, num_attributes) = x.shape();
         let classes = y.unique();
         let k = classes.len();
@@ -410,21 +399,17 @@
             _phantom_y: PhantomData,
         };
 
-<<<<<<< HEAD
         let mut visitor = NodeVisitor::<TX, X>::new(0, samples, &order, &x, &yi, 1);
-=======
-        let mut visitor = NodeVisitor::<T, M>::new(0, samples, &order, x, &yi, 1);
->>>>>>> 436da104
 
         let mut visitor_queue: LinkedList<NodeVisitor<'_, TX, X>> = LinkedList::new();
 
-        if tree.find_best_cutoff(&mut visitor, mtry, rng) {
+        if tree.find_best_cutoff(&mut visitor, mtry) {
             visitor_queue.push_back(visitor);
         }
 
         while tree.depth < tree.parameters.max_depth.unwrap_or(std::u16::MAX) {
             match visitor_queue.pop_front() {
-                Some(node) => tree.split(node, mtry, &mut visitor_queue, rng),
+                Some(node) => tree.split(node, mtry, &mut visitor_queue),
                 None => break,
             };
         }
@@ -446,11 +431,7 @@
         Ok(result)
     }
 
-<<<<<<< HEAD
     pub(in crate) fn predict_for_row(&self, x: &X, row: usize) -> usize {
-=======
-    pub(crate) fn predict_for_row<M: Matrix<T>>(&self, x: &M, row: usize) -> usize {
->>>>>>> 436da104
         let mut result = 0;
         let mut queue: LinkedList<usize> = LinkedList::new();
 
@@ -477,16 +458,7 @@
         result
     }
 
-<<<<<<< HEAD
     fn find_best_cutoff(&mut self, visitor: &mut NodeVisitor<'_, TX, X>, mtry: usize) -> bool {
-=======
-    fn find_best_cutoff<M: Matrix<T>>(
-        &mut self,
-        visitor: &mut NodeVisitor<'_, T, M>,
-        mtry: usize,
-        rng: &mut impl Rng,
-    ) -> bool {
->>>>>>> 436da104
         let (n_rows, n_attr) = visitor.x.shape();
 
         let mut label = Option::None;
@@ -525,7 +497,7 @@
         let mut variables = (0..n_attr).collect::<Vec<_>>();
 
         if mtry < n_attr {
-            variables.shuffle(rng);
+            variables.shuffle(&mut rand::thread_rng());
         }
 
         for variable in variables.iter().take(mtry) {
@@ -547,13 +519,8 @@
         visitor: &mut NodeVisitor<'_, TX, X>,
         n: usize,
         count: &[usize],
-<<<<<<< HEAD
         false_count: &mut Vec<usize>,
         parent_impurity: f64,
-=======
-        false_count: &mut [usize],
-        parent_impurity: T,
->>>>>>> 436da104
         j: usize,
     ) {
         let mut true_count = vec![0; self.num_classes];
@@ -588,15 +555,8 @@
                 let true_label = which_max(&true_count);
                 let false_label = which_max(false_count);
                 let gain = parent_impurity
-<<<<<<< HEAD
                     - tc as f64 / n as f64 * impurity(&self.parameters.criterion, &true_count, tc)
                     - fc as f64 / n as f64 * impurity(&self.parameters.criterion, &false_count, fc);
-=======
-                    - T::from(tc).unwrap() / T::from(n).unwrap()
-                        * impurity(&self.parameters.criterion, &true_count, tc)
-                    - T::from(fc).unwrap() / T::from(n).unwrap()
-                        * impurity(&self.parameters.criterion, false_count, fc);
->>>>>>> 436da104
 
                 if self.nodes[visitor.node].split_score == Option::None
                     || gain > self.nodes[visitor.node].split_score.unwrap()
@@ -620,12 +580,7 @@
         &mut self,
         mut visitor: NodeVisitor<'a, TX, X>,
         mtry: usize,
-<<<<<<< HEAD
         visitor_queue: &mut LinkedList<NodeVisitor<'a, TX, X>>,
-=======
-        visitor_queue: &mut LinkedList<NodeVisitor<'a, T, M>>,
-        rng: &mut impl Rng,
->>>>>>> 436da104
     ) -> bool {
         let (n, _) = visitor.x.shape();
         let mut tc = 0;
@@ -680,7 +635,7 @@
             visitor.level + 1,
         );
 
-        if self.find_best_cutoff(&mut true_visitor, mtry, rng) {
+        if self.find_best_cutoff(&mut true_visitor, mtry) {
             visitor_queue.push_back(true_visitor);
         }
 
@@ -693,7 +648,7 @@
             visitor.level + 1,
         );
 
-        if self.find_best_cutoff(&mut false_visitor, mtry, rng) {
+        if self.find_best_cutoff(&mut false_visitor, mtry) {
             visitor_queue.push_back(false_visitor);
         }
 
