//! # Decision Tree Regressor
//!
//! The process of building a decision tree can be simplified to these two steps:
//!
//! 1. Divide the predictor space \\(X\\) into K distinct and non-overlapping regions, \\(R_1, R_2, ..., R_K\\).
//! 1. For every observation that falls into the region \\(R_k\\), we make the same prediction, which is simply the mean of the response values for the training observations in \\(R_k\\).
//!
//! Regions \\(R_1, R_2, ..., R_K\\) are build in such a way that minimizes the residual sum of squares (RSS) given by
//!
//! \\[RSS = \sum_{k=1}^K\sum_{i \in R_k} (y_i - \hat{y}_{Rk})^2\\]
//!
//! where \\(\hat{y}_{Rk}\\) is the mean response for the training observations withing region _k_.
//!
//! SmartCore uses recursive binary splitting approach to build \\(R_1, R_2, ..., R_K\\) regions. The approach begins at the top of the tree and then successively splits the predictor space
//! one predictor at a time. At each step of the tree-building process, the best split is made at that particular step, rather than looking ahead and picking a split that will lead to a better
//! tree in some future step.
//!
//! Example:
//!
//! ```
//! use rand::thread_rng;
//! use smartcore::linalg::dense::matrix::DenseMatrix;
//! use smartcore::tree::decision_tree_regressor::*;
//!
//! // Longley dataset (https://www.statsmodels.org/stable/datasets/generated/longley.html)
//! let x = DenseMatrix::from_2d_array(&[
//!             &[234.289, 235.6, 159., 107.608, 1947., 60.323],
//!             &[259.426, 232.5, 145.6, 108.632, 1948., 61.122],
//!             &[258.054, 368.2, 161.6, 109.773, 1949., 60.171],
//!             &[284.599, 335.1, 165., 110.929, 1950., 61.187],
//!             &[328.975, 209.9, 309.9, 112.075, 1951., 63.221],
//!             &[346.999, 193.2, 359.4, 113.27, 1952., 63.639],
//!             &[365.385, 187., 354.7, 115.094, 1953., 64.989],
//!             &[363.112, 357.8, 335., 116.219, 1954., 63.761],
//!             &[397.469, 290.4, 304.8, 117.388, 1955., 66.019],
//!             &[419.18, 282.2, 285.7, 118.734, 1956., 67.857],
//!             &[442.769, 293.6, 279.8, 120.445, 1957., 68.169],
//!             &[444.546, 468.1, 263.7, 121.95, 1958., 66.513],
//!             &[482.704, 381.3, 255.2, 123.366, 1959., 68.655],
//!             &[502.601, 393.1, 251.4, 125.368, 1960., 69.564],
//!             &[518.173, 480.6, 257.2, 127.852, 1961., 69.331],
//!             &[554.894, 400.7, 282.7, 130.081, 1962., 70.551],
//!        ]);
//! let y: Vec<f64> = vec![
//!             83.0, 88.5, 88.2, 89.5, 96.2, 98.1, 99.0, 100.0,
//!             101.2, 104.6, 108.4, 110.8, 112.6, 114.2, 115.7, 116.9,
//!        ];
//!
//! let tree = DecisionTreeRegressor::fit(&x, &y, Default::default()).unwrap();
//!
//! let y_hat = tree.predict(&x).unwrap(); // use the same data for prediction
//! ```
//!
//! ## References:
//!
//! * ["Classification and regression trees", Breiman, L, Friedman, J H, Olshen, R A, and Stone, C J, 1984](https://www.sciencebase.gov/catalog/item/545d07dfe4b0ba8303f728c1)
//! * ["An Introduction to Statistical Learning", James G., Witten D., Hastie T., Tibshirani R., Chapter 8](http://faculty.marshall.usc.edu/gareth-james/ISL/)
//!
//! <script src="https://polyfill.io/v3/polyfill.min.js?features=es6"></script>
//! <script id="MathJax-script" async src="https://cdn.jsdelivr.net/npm/mathjax@3/es5/tex-mml-chtml.js"></script>

use std::collections::LinkedList;
use std::default::Default;
use std::fmt::Debug;
use std::marker::PhantomData;

use rand::seq::SliceRandom;

#[cfg(feature = "serde")]
use serde::{Deserialize, Serialize};

use crate::api::{Predictor, SupervisedEstimator};
use crate::error::Failed;
<<<<<<< HEAD
use crate::linalg::base::{Array1, Array2, MutArrayView1};
use crate::num::Number;
=======
use crate::linalg::Matrix;
use crate::math::num::RealNumber;
use crate::rand::get_rng_impl;
>>>>>>> 764309e3

#[cfg_attr(feature = "serde", derive(Serialize, Deserialize))]
#[derive(Debug, Clone)]
/// Parameters of Regression Tree
pub struct DecisionTreeRegressorParameters {
    #[cfg_attr(feature = "serde", serde(default))]
    /// The maximum depth of the tree.
    pub max_depth: Option<u16>,
    #[cfg_attr(feature = "serde", serde(default))]
    /// The minimum number of samples required to be at a leaf node.
    pub min_samples_leaf: usize,
    #[cfg_attr(feature = "serde", serde(default))]
    /// The minimum number of samples required to split an internal node.
    pub min_samples_split: usize,
    #[cfg_attr(feature = "serde", serde(default))]
    /// Controls the randomness of the estimator
    pub seed: Option<u64>,
}

/// Regression Tree
#[cfg_attr(feature = "serde", derive(Serialize, Deserialize))]
#[derive(Debug)]
pub struct DecisionTreeRegressor<TX: Number + PartialOrd, TY: Number, X: Array2<TX>, Y: Array1<TY>>
{
    nodes: Vec<Node>,
    parameters: DecisionTreeRegressorParameters,
    depth: u16,
    _phantom_tx: PhantomData<TX>,
    _phantom_ty: PhantomData<TY>,
    _phantom_x: PhantomData<X>,
    _phantom_y: PhantomData<Y>,
}

#[cfg_attr(feature = "serde", derive(Serialize, Deserialize))]
#[derive(Debug)]
struct Node {
    index: usize,
    output: f64,
    split_feature: usize,
    split_value: Option<f64>,
    split_score: Option<f64>,
    true_child: Option<usize>,
    false_child: Option<usize>,
}

impl DecisionTreeRegressorParameters {
    /// The maximum depth of the tree.
    pub fn with_max_depth(mut self, max_depth: u16) -> Self {
        self.max_depth = Some(max_depth);
        self
    }
    /// The minimum number of samples required to be at a leaf node.
    pub fn with_min_samples_leaf(mut self, min_samples_leaf: usize) -> Self {
        self.min_samples_leaf = min_samples_leaf;
        self
    }
    /// The minimum number of samples required to split an internal node.
    pub fn with_min_samples_split(mut self, min_samples_split: usize) -> Self {
        self.min_samples_split = min_samples_split;
        self
    }
}

impl Default for DecisionTreeRegressorParameters {
    fn default() -> Self {
        DecisionTreeRegressorParameters {
            max_depth: None,
            min_samples_leaf: 1,
            min_samples_split: 2,
            seed: None,
        }
    }
}

/// DecisionTreeRegressor grid search parameters
#[cfg_attr(feature = "serde", derive(Serialize, Deserialize))]
#[derive(Debug, Clone)]
pub struct DecisionTreeRegressorSearchParameters {
    #[cfg_attr(feature = "serde", serde(default))]
    /// Tree max depth. See [Decision Tree Regressor](../../tree/decision_tree_regressor/index.html)
    pub max_depth: Vec<Option<u16>>,
    #[cfg_attr(feature = "serde", serde(default))]
    /// The minimum number of samples required to be at a leaf node. See [Decision Tree Regressor](../../tree/decision_tree_regressor/index.html)
    pub min_samples_leaf: Vec<usize>,
    #[cfg_attr(feature = "serde", serde(default))]
    /// The minimum number of samples required to split an internal node. See [Decision Tree Regressor](../../tree/decision_tree_regressor/index.html)
    pub min_samples_split: Vec<usize>,
    #[cfg_attr(feature = "serde", serde(default))]
    /// Controls the randomness of the estimator
    pub seed: Vec<Option<u64>>,
}

/// DecisionTreeRegressor grid search iterator
pub struct DecisionTreeRegressorSearchParametersIterator {
    decision_tree_regressor_search_parameters: DecisionTreeRegressorSearchParameters,
    current_max_depth: usize,
    current_min_samples_leaf: usize,
    current_min_samples_split: usize,
    current_seed: usize,
}

impl IntoIterator for DecisionTreeRegressorSearchParameters {
    type Item = DecisionTreeRegressorParameters;
    type IntoIter = DecisionTreeRegressorSearchParametersIterator;

    fn into_iter(self) -> Self::IntoIter {
        DecisionTreeRegressorSearchParametersIterator {
            decision_tree_regressor_search_parameters: self,
            current_max_depth: 0,
            current_min_samples_leaf: 0,
            current_min_samples_split: 0,
            current_seed: 0,
        }
    }
}

impl Iterator for DecisionTreeRegressorSearchParametersIterator {
    type Item = DecisionTreeRegressorParameters;

    fn next(&mut self) -> Option<Self::Item> {
        if self.current_max_depth
            == self
                .decision_tree_regressor_search_parameters
                .max_depth
                .len()
            && self.current_min_samples_leaf
                == self
                    .decision_tree_regressor_search_parameters
                    .min_samples_leaf
                    .len()
            && self.current_min_samples_split
                == self
                    .decision_tree_regressor_search_parameters
                    .min_samples_split
                    .len()
            && self.current_seed == self.decision_tree_regressor_search_parameters.seed.len()
        {
            return None;
        }

        let next = DecisionTreeRegressorParameters {
            max_depth: self.decision_tree_regressor_search_parameters.max_depth
                [self.current_max_depth],
            min_samples_leaf: self
                .decision_tree_regressor_search_parameters
                .min_samples_leaf[self.current_min_samples_leaf],
            min_samples_split: self
                .decision_tree_regressor_search_parameters
                .min_samples_split[self.current_min_samples_split],
            seed: self.decision_tree_regressor_search_parameters.seed[self.current_seed],
        };

        if self.current_max_depth + 1
            < self
                .decision_tree_regressor_search_parameters
                .max_depth
                .len()
        {
            self.current_max_depth += 1;
        } else if self.current_min_samples_leaf + 1
            < self
                .decision_tree_regressor_search_parameters
                .min_samples_leaf
                .len()
        {
            self.current_max_depth = 0;
            self.current_min_samples_leaf += 1;
        } else if self.current_min_samples_split + 1
            < self
                .decision_tree_regressor_search_parameters
                .min_samples_split
                .len()
        {
            self.current_max_depth = 0;
            self.current_min_samples_leaf = 0;
            self.current_min_samples_split += 1;
        } else if self.current_seed + 1 < self.decision_tree_regressor_search_parameters.seed.len()
        {
            self.current_max_depth = 0;
            self.current_min_samples_leaf = 0;
            self.current_min_samples_split = 0;
            self.current_seed += 1;
        } else {
            self.current_max_depth += 1;
            self.current_min_samples_leaf += 1;
            self.current_min_samples_split += 1;
            self.current_seed += 1;
        }

        Some(next)
    }
}

impl Default for DecisionTreeRegressorSearchParameters {
    fn default() -> Self {
        let default_params = DecisionTreeRegressorParameters::default();

        DecisionTreeRegressorSearchParameters {
            max_depth: vec![default_params.max_depth],
            min_samples_leaf: vec![default_params.min_samples_leaf],
            min_samples_split: vec![default_params.min_samples_split],
            seed: vec![default_params.seed],
        }
    }
}

impl Node {
    fn new(index: usize, output: f64) -> Self {
        Node {
            index: index,
            output,
            split_feature: 0,
            split_value: Option::None,
            split_score: Option::None,
            true_child: Option::None,
            false_child: Option::None,
        }
    }
}

impl PartialEq for Node {
    fn eq(&self, other: &Self) -> bool {
        (self.output - other.output).abs() < std::f64::EPSILON
            && self.split_feature == other.split_feature
            && match (self.split_value, other.split_value) {
                (Some(a), Some(b)) => (a - b).abs() < std::f64::EPSILON,
                (None, None) => true,
                _ => false,
            }
            && match (self.split_score, other.split_score) {
                (Some(a), Some(b)) => (a - b).abs() < std::f64::EPSILON,
                (None, None) => true,
                _ => false,
            }
    }
}

impl<TX: Number + PartialOrd, TY: Number, X: Array2<TX>, Y: Array1<TY>> PartialEq
    for DecisionTreeRegressor<TX, TY, X, Y>
{
    fn eq(&self, other: &Self) -> bool {
        if self.depth != other.depth || self.nodes.len() != other.nodes.len() {
            false
        } else {
            self.nodes
                .iter()
                .zip(other.nodes.iter())
                .all(|(a, b)| a == b)
        }
    }
}

struct NodeVisitor<'a, TX: Number + PartialOrd, TY: Number, X: Array2<TX>, Y: Array1<TY>> {
    x: &'a X,
    y: &'a Y,
    node: usize,
    samples: Vec<usize>,
    order: &'a [Vec<usize>],
    true_child_output: f64,
    false_child_output: f64,
    level: u16,
    _phantom_tx: PhantomData<TX>,
    _phantom_ty: PhantomData<TY>,
}

impl<'a, TX: Number + PartialOrd, TY: Number, X: Array2<TX>, Y: Array1<TY>>
    NodeVisitor<'a, TX, TY, X, Y>
{
    fn new(
        node_id: usize,
        samples: Vec<usize>,
        order: &'a [Vec<usize>],
        x: &'a X,
        y: &'a Y,
        level: u16,
    ) -> Self {
        NodeVisitor {
            x,
            y,
            node: node_id,
            samples,
            order,
            true_child_output: 0f64,
            false_child_output: 0f64,
            level,
            _phantom_tx: PhantomData,
            _phantom_ty: PhantomData,
        }
    }
}

impl<TX: Number + PartialOrd, TY: Number, X: Array2<TX>, Y: Array1<TY>>
    SupervisedEstimator<X, Y, DecisionTreeRegressorParameters>
    for DecisionTreeRegressor<TX, TY, X, Y>
{
    fn fit(x: &X, y: &Y, parameters: DecisionTreeRegressorParameters) -> Result<Self, Failed> {
        DecisionTreeRegressor::fit(x, y, parameters)
    }
}

impl<TX: Number + PartialOrd, TY: Number, X: Array2<TX>, Y: Array1<TY>> Predictor<X, Y>
    for DecisionTreeRegressor<TX, TY, X, Y>
{
    fn predict(&self, x: &X) -> Result<Y, Failed> {
        self.predict(x)
    }
}

impl<TX: Number + PartialOrd, TY: Number, X: Array2<TX>, Y: Array1<TY>>
    DecisionTreeRegressor<TX, TY, X, Y>
{
    /// Build a decision tree regressor from the training data.
    /// * `x` - _NxM_ matrix with _N_ observations and _M_ features in each observation.
    /// * `y` - the target values
    pub fn fit(
        x: &X,
        y: &Y,
        parameters: DecisionTreeRegressorParameters,
    ) -> Result<DecisionTreeRegressor<TX, TY, X, Y>, Failed> {
        let (x_nrows, num_attributes) = x.shape();
        let samples = vec![1; x_nrows];
        DecisionTreeRegressor::fit_weak_learner(x, y, samples, num_attributes, parameters)
    }

    pub(crate) fn fit_weak_learner(
        x: &X,
        y: &Y,
        samples: Vec<usize>,
        mtry: usize,
        parameters: DecisionTreeRegressorParameters,
<<<<<<< HEAD
    ) -> Result<DecisionTreeRegressor<TX, TY, X, Y>, Failed> {
        let y_m = y.clone();
=======
    ) -> Result<DecisionTreeRegressor<T>, Failed> {
        let y_m = M::from_row_vector(y.clone());
>>>>>>> 764309e3

        let y_ncols = y_m.shape();
        let (_, num_attributes) = x.shape();

<<<<<<< HEAD
        let mut nodes: Vec<Node> = Vec::new();
=======
        let mut nodes: Vec<Node<T>> = Vec::new();
        let mut rng = get_rng_impl(parameters.seed);
>>>>>>> 764309e3

        let mut n = 0;
        let mut sum = 0f64;
        for (i, sample_i) in samples.iter().enumerate().take(y_ncols) {
            n += *sample_i;
            sum += *sample_i as f64 * y_m.get(i).to_f64().unwrap();
        }

        let root = Node::new(0, sum / (n as f64));
        nodes.push(root);
        let mut order: Vec<Vec<usize>> = Vec::new();

        for i in 0..num_attributes {
            let mut col_i: Vec<TX> = x.get_col(i).iterator(0).map(|v| *v).collect();
            order.push(col_i.argsort_mut());
        }

        let mut tree = DecisionTreeRegressor {
            nodes,
            parameters,
            depth: 0,
            _phantom_tx: PhantomData,
            _phantom_ty: PhantomData,
            _phantom_x: PhantomData,
            _phantom_y: PhantomData,
        };

        let mut visitor = NodeVisitor::<TX, TY, X, Y>::new(0, samples, &order, &x, &y_m, 1);

        let mut visitor_queue: LinkedList<NodeVisitor<'_, TX, TY, X, Y>> = LinkedList::new();

<<<<<<< HEAD
        if tree.find_best_cutoff(&mut visitor, mtry) {
=======
        if tree.find_best_cutoff(&mut visitor, mtry, &mut rng) {
>>>>>>> 764309e3
            visitor_queue.push_back(visitor);
        }

        while tree.depth < tree.parameters.max_depth.unwrap_or(std::u16::MAX) {
            match visitor_queue.pop_front() {
<<<<<<< HEAD
                Some(node) => tree.split(node, mtry, &mut visitor_queue),
=======
                Some(node) => tree.split(node, mtry, &mut visitor_queue, &mut rng),
>>>>>>> 764309e3
                None => break,
            };
        }

        Ok(tree)
    }

    /// Predict regression value for `x`.
    /// * `x` - _KxM_ data where _K_ is number of observations and _M_ is number of features.
    pub fn predict(&self, x: &X) -> Result<Y, Failed> {
        let mut result = Y::zeros(x.shape().0);

        let (n, _) = x.shape();

        for i in 0..n {
            result.set(i, self.predict_for_row(x, i));
        }

        Ok(result)
    }

    pub(crate) fn predict_for_row(&self, x: &X, row: usize) -> TY {
        let mut result = 0f64;
        let mut queue: LinkedList<usize> = LinkedList::new();

        queue.push_back(0);

        while !queue.is_empty() {
            match queue.pop_front() {
                Some(node_id) => {
                    let node = &self.nodes[node_id];
                    if node.true_child == None && node.false_child == None {
                        result = node.output;
                    } else if x.get((row, node.split_feature)).to_f64().unwrap()
                        <= node.split_value.unwrap_or(std::f64::NAN)
                    {
                        queue.push_back(node.true_child.unwrap());
                    } else {
                        queue.push_back(node.false_child.unwrap());
                    }
                }
                None => break,
            };
        }

        TY::from_f64(result).unwrap()
    }

    fn find_best_cutoff(
        &mut self,
        visitor: &mut NodeVisitor<'_, TX, TY, X, Y>,
        mtry: usize,
    ) -> bool {
        let (_, n_attr) = visitor.x.shape();

        let n: usize = visitor.samples.iter().sum();

        if n < self.parameters.min_samples_split {
            return false;
        }

        let sum = self.nodes[visitor.node].output * n as f64;

        let mut variables = (0..n_attr).collect::<Vec<_>>();

        if mtry < n_attr {
            variables.shuffle(&mut rand::thread_rng());
        }

        let parent_gain =
            n as f64 * self.nodes[visitor.node].output * self.nodes[visitor.node].output;

        for variable in variables.iter().take(mtry) {
            self.find_best_split(visitor, n, sum, parent_gain, *variable);
        }

        self.nodes[visitor.node].split_score != Option::None
    }

    fn find_best_split(
        &mut self,
        visitor: &mut NodeVisitor<'_, TX, TY, X, Y>,
        n: usize,
        sum: f64,
        parent_gain: f64,
        j: usize,
    ) {
        let mut true_sum = 0f64;
        let mut true_count = 0;
        let mut prevx = Option::None;

        for i in visitor.order[j].iter() {
            if visitor.samples[*i] > 0 {
                let x_ij = *visitor.x.get((*i, j));

                if prevx.is_none() || x_ij == prevx.unwrap() {
                    prevx = Some(x_ij);
                    true_count += visitor.samples[*i];
                    true_sum += visitor.samples[*i] as f64 * visitor.y.get(*i).to_f64().unwrap();
                    continue;
                }

                let false_count = n - true_count;

                if true_count < self.parameters.min_samples_leaf
                    || false_count < self.parameters.min_samples_leaf
                {
                    prevx = Some(x_ij);
                    true_count += visitor.samples[*i];
                    true_sum += visitor.samples[*i] as f64 * visitor.y.get(*i).to_f64().unwrap();
                    continue;
                }

                let true_mean = true_sum / true_count as f64;
                let false_mean = (sum - true_sum) / false_count as f64;

                let gain = (true_count as f64 * true_mean * true_mean
                    + false_count as f64 * false_mean * false_mean)
                    - parent_gain;

                if self.nodes[visitor.node].split_score == Option::None
                    || gain > self.nodes[visitor.node].split_score.unwrap()
                {
                    self.nodes[visitor.node].split_feature = j;
                    self.nodes[visitor.node].split_value =
                        Option::Some((x_ij + prevx.unwrap()).to_f64().unwrap() / 2f64);
                    self.nodes[visitor.node].split_score = Option::Some(gain);
                    visitor.true_child_output = true_mean;
                    visitor.false_child_output = false_mean;
                }

                prevx = Some(x_ij);
                true_sum += visitor.samples[*i] as f64 * visitor.y.get(*i).to_f64().unwrap();
                true_count += visitor.samples[*i];
            }
        }
    }

    fn split<'a>(
        &mut self,
        mut visitor: NodeVisitor<'a, TX, TY, X, Y>,
        mtry: usize,
        visitor_queue: &mut LinkedList<NodeVisitor<'a, TX, TY, X, Y>>,
    ) -> bool {
        let (n, _) = visitor.x.shape();
        let mut tc = 0;
        let mut fc = 0;
        let mut true_samples: Vec<usize> = vec![0; n];

        for (i, true_sample) in true_samples.iter_mut().enumerate().take(n) {
            if visitor.samples[i] > 0 {
                if visitor
                    .x
                    .get((i, self.nodes[visitor.node].split_feature))
                    .to_f64()
                    .unwrap()
                    <= self.nodes[visitor.node]
                        .split_value
                        .unwrap_or(std::f64::NAN)
                {
                    *true_sample = visitor.samples[i];
                    tc += *true_sample;
                    visitor.samples[i] = 0;
                } else {
                    fc += visitor.samples[i];
                }
            }
        }

        if tc < self.parameters.min_samples_leaf || fc < self.parameters.min_samples_leaf {
            self.nodes[visitor.node].split_feature = 0;
            self.nodes[visitor.node].split_value = Option::None;
            self.nodes[visitor.node].split_score = Option::None;
            return false;
        }

        let true_child_idx = self.nodes.len();
        self.nodes
            .push(Node::new(true_child_idx, visitor.true_child_output));
        let false_child_idx = self.nodes.len();
        self.nodes
            .push(Node::new(false_child_idx, visitor.false_child_output));

        self.nodes[visitor.node].true_child = Some(true_child_idx);
        self.nodes[visitor.node].false_child = Some(false_child_idx);

        self.depth = u16::max(self.depth, visitor.level + 1);

        let mut true_visitor = NodeVisitor::<TX, TY, X, Y>::new(
            true_child_idx,
            true_samples,
            visitor.order,
            visitor.x,
            visitor.y,
            visitor.level + 1,
        );

        if self.find_best_cutoff(&mut true_visitor, mtry) {
            visitor_queue.push_back(true_visitor);
        }

        let mut false_visitor = NodeVisitor::<TX, TY, X, Y>::new(
            false_child_idx,
            visitor.samples,
            visitor.order,
            visitor.x,
            visitor.y,
            visitor.level + 1,
        );

        if self.find_best_cutoff(&mut false_visitor, mtry) {
            visitor_queue.push_back(false_visitor);
        }

        true
    }
}

#[cfg(test)]
mod tests {
    use super::*;
    use crate::linalg::dense::matrix::DenseMatrix;

    #[test]
    fn search_parameters() {
        let parameters = DecisionTreeRegressorSearchParameters {
            max_depth: vec![Some(10), Some(100)],
            min_samples_split: vec![1, 2],
            ..Default::default()
        };
        let mut iter = parameters.into_iter();
        let next = iter.next().unwrap();
        assert_eq!(next.max_depth, Some(10));
        assert_eq!(next.min_samples_split, 1);
        let next = iter.next().unwrap();
        assert_eq!(next.max_depth, Some(100));
        assert_eq!(next.min_samples_split, 1);
        let next = iter.next().unwrap();
        assert_eq!(next.max_depth, Some(10));
        assert_eq!(next.min_samples_split, 2);
        let next = iter.next().unwrap();
        assert_eq!(next.max_depth, Some(100));
        assert_eq!(next.min_samples_split, 2);
        assert!(iter.next().is_none());
    }

    #[cfg_attr(target_arch = "wasm32", wasm_bindgen_test::wasm_bindgen_test)]
    #[test]
    fn fit_longley() {
        let x = DenseMatrix::from_2d_array(&[
            &[234.289, 235.6, 159., 107.608, 1947., 60.323],
            &[259.426, 232.5, 145.6, 108.632, 1948., 61.122],
            &[258.054, 368.2, 161.6, 109.773, 1949., 60.171],
            &[284.599, 335.1, 165., 110.929, 1950., 61.187],
            &[328.975, 209.9, 309.9, 112.075, 1951., 63.221],
            &[346.999, 193.2, 359.4, 113.27, 1952., 63.639],
            &[365.385, 187., 354.7, 115.094, 1953., 64.989],
            &[363.112, 357.8, 335., 116.219, 1954., 63.761],
            &[397.469, 290.4, 304.8, 117.388, 1955., 66.019],
            &[419.18, 282.2, 285.7, 118.734, 1956., 67.857],
            &[442.769, 293.6, 279.8, 120.445, 1957., 68.169],
            &[444.546, 468.1, 263.7, 121.95, 1958., 66.513],
            &[482.704, 381.3, 255.2, 123.366, 1959., 68.655],
            &[502.601, 393.1, 251.4, 125.368, 1960., 69.564],
            &[518.173, 480.6, 257.2, 127.852, 1961., 69.331],
            &[554.894, 400.7, 282.7, 130.081, 1962., 70.551],
        ]);
        let y: Vec<f64> = vec![
            83.0, 88.5, 88.2, 89.5, 96.2, 98.1, 99.0, 100.0, 101.2, 104.6, 108.4, 110.8, 112.6,
            114.2, 115.7, 116.9,
        ];

        let y_hat = DecisionTreeRegressor::fit(&x, &y, Default::default())
            .and_then(|t| t.predict(&x))
            .unwrap();

        for i in 0..y_hat.len() {
            assert!((y_hat[i] - y[i]).abs() < 0.1);
        }

        let expected_y = vec![
            87.3, 87.3, 87.3, 87.3, 98.9, 98.9, 98.9, 98.9, 98.9, 107.9, 107.9, 107.9, 114.85,
            114.85, 114.85, 114.85,
        ];
        let y_hat = DecisionTreeRegressor::fit(
            &x,
            &y,
            DecisionTreeRegressorParameters {
                max_depth: Option::None,
                min_samples_leaf: 2,
                min_samples_split: 6,
                seed: None,
            },
        )
        .and_then(|t| t.predict(&x))
        .unwrap();

        for i in 0..y_hat.len() {
            assert!((y_hat[i] - expected_y[i]).abs() < 0.1);
        }

        let expected_y = vec![
            83.0, 88.35, 88.35, 89.5, 97.15, 97.15, 99.5, 99.5, 101.2, 104.6, 109.6, 109.6, 113.4,
            113.4, 116.30, 116.30,
        ];
        let y_hat = DecisionTreeRegressor::fit(
            &x,
            &y,
            DecisionTreeRegressorParameters {
                max_depth: Option::None,
                min_samples_leaf: 1,
                min_samples_split: 3,
                seed: None,
            },
        )
        .and_then(|t| t.predict(&x))
        .unwrap();

        for i in 0..y_hat.len() {
            assert!((y_hat[i] - expected_y[i]).abs() < 0.1);
        }
    }

    #[cfg_attr(target_arch = "wasm32", wasm_bindgen_test::wasm_bindgen_test)]
    #[test]
    #[cfg(feature = "serde")]
    fn serde() {
        let x = DenseMatrix::from_2d_array(&[
            &[234.289, 235.6, 159., 107.608, 1947., 60.323],
            &[259.426, 232.5, 145.6, 108.632, 1948., 61.122],
            &[258.054, 368.2, 161.6, 109.773, 1949., 60.171],
            &[284.599, 335.1, 165., 110.929, 1950., 61.187],
            &[328.975, 209.9, 309.9, 112.075, 1951., 63.221],
            &[346.999, 193.2, 359.4, 113.27, 1952., 63.639],
            &[365.385, 187., 354.7, 115.094, 1953., 64.989],
            &[363.112, 357.8, 335., 116.219, 1954., 63.761],
            &[397.469, 290.4, 304.8, 117.388, 1955., 66.019],
            &[419.18, 282.2, 285.7, 118.734, 1956., 67.857],
            &[442.769, 293.6, 279.8, 120.445, 1957., 68.169],
            &[444.546, 468.1, 263.7, 121.95, 1958., 66.513],
            &[482.704, 381.3, 255.2, 123.366, 1959., 68.655],
            &[502.601, 393.1, 251.4, 125.368, 1960., 69.564],
            &[518.173, 480.6, 257.2, 127.852, 1961., 69.331],
            &[554.894, 400.7, 282.7, 130.081, 1962., 70.551],
        ]);
        let y: Vec<f64> = vec![
            83.0, 88.5, 88.2, 89.5, 96.2, 98.1, 99.0, 100.0, 101.2, 104.6, 108.4, 110.8, 112.6,
            114.2, 115.7, 116.9,
        ];

        let tree = DecisionTreeRegressor::fit(&x, &y, Default::default()).unwrap();

        let deserialized_tree: DecisionTreeRegressor<f64, f64, DenseMatrix<f64>, Vec<f64>> =
            bincode::deserialize(&bincode::serialize(&tree).unwrap()).unwrap();

        assert_eq!(tree, deserialized_tree);
    }
}<|MERGE_RESOLUTION|>--- conflicted
+++ resolved
@@ -64,6 +64,7 @@
 use std::fmt::Debug;
 use std::marker::PhantomData;
 
+use rand::Rng;
 use rand::seq::SliceRandom;
 
 #[cfg(feature = "serde")]
@@ -71,14 +72,9 @@
 
 use crate::api::{Predictor, SupervisedEstimator};
 use crate::error::Failed;
-<<<<<<< HEAD
 use crate::linalg::base::{Array1, Array2, MutArrayView1};
 use crate::num::Number;
-=======
-use crate::linalg::Matrix;
-use crate::math::num::RealNumber;
 use crate::rand::get_rng_impl;
->>>>>>> 764309e3
 
 #[cfg_attr(feature = "serde", derive(Serialize, Deserialize))]
 #[derive(Debug, Clone)]
@@ -409,23 +405,14 @@
         samples: Vec<usize>,
         mtry: usize,
         parameters: DecisionTreeRegressorParameters,
-<<<<<<< HEAD
     ) -> Result<DecisionTreeRegressor<TX, TY, X, Y>, Failed> {
         let y_m = y.clone();
-=======
-    ) -> Result<DecisionTreeRegressor<T>, Failed> {
-        let y_m = M::from_row_vector(y.clone());
->>>>>>> 764309e3
 
         let y_ncols = y_m.shape();
         let (_, num_attributes) = x.shape();
 
-<<<<<<< HEAD
         let mut nodes: Vec<Node> = Vec::new();
-=======
-        let mut nodes: Vec<Node<T>> = Vec::new();
         let mut rng = get_rng_impl(parameters.seed);
->>>>>>> 764309e3
 
         let mut n = 0;
         let mut sum = 0f64;
@@ -457,21 +444,13 @@
 
         let mut visitor_queue: LinkedList<NodeVisitor<'_, TX, TY, X, Y>> = LinkedList::new();
 
-<<<<<<< HEAD
-        if tree.find_best_cutoff(&mut visitor, mtry) {
-=======
         if tree.find_best_cutoff(&mut visitor, mtry, &mut rng) {
->>>>>>> 764309e3
             visitor_queue.push_back(visitor);
         }
 
         while tree.depth < tree.parameters.max_depth.unwrap_or(std::u16::MAX) {
             match visitor_queue.pop_front() {
-<<<<<<< HEAD
-                Some(node) => tree.split(node, mtry, &mut visitor_queue),
-=======
                 Some(node) => tree.split(node, mtry, &mut visitor_queue, &mut rng),
->>>>>>> 764309e3
                 None => break,
             };
         }
@@ -524,6 +503,7 @@
         &mut self,
         visitor: &mut NodeVisitor<'_, TX, TY, X, Y>,
         mtry: usize,
+        rng: &mut impl Rng,
     ) -> bool {
         let (_, n_attr) = visitor.x.shape();
 
@@ -615,6 +595,7 @@
         mut visitor: NodeVisitor<'a, TX, TY, X, Y>,
         mtry: usize,
         visitor_queue: &mut LinkedList<NodeVisitor<'a, TX, TY, X, Y>>,
+        rng: &mut impl Rng,
     ) -> bool {
         let (n, _) = visitor.x.shape();
         let mut tc = 0;
@@ -669,7 +650,7 @@
             visitor.level + 1,
         );
 
-        if self.find_best_cutoff(&mut true_visitor, mtry) {
+        if self.find_best_cutoff(&mut true_visitor, mtry, rng) {
             visitor_queue.push_back(true_visitor);
         }
 
@@ -682,7 +663,7 @@
             visitor.level + 1,
         );
 
-        if self.find_best_cutoff(&mut false_visitor, mtry) {
+        if self.find_best_cutoff(&mut false_visitor, mtry, rng) {
             visitor_queue.push_back(false_visitor);
         }
 
